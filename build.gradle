--- conflicted
+++ resolved
@@ -28,16 +28,8 @@
   }
 }
 
-<<<<<<< HEAD
-/* Create Javadoc documentation before proceeding with the build */
+/* Create Javadoc documentation as part of build task */
 build.dependsOn javadoc
-=======
-build.doLast {
-  tasks.getCodeFormatScripts.execute()
-  tasks.checkCodeStyle.execute()
-  tasks.javadoc.execute()
-}
->>>>>>> 1a77c57c
 
 javadoc {
   excludes += 'org/toradocu/doclet/**'
@@ -225,4 +217,4 @@
           "| tr -d \" \" | cut -d ':' -f2 " +
           "| xargs ./.run-google-java-format/run-google-java-format.py"
 }
-formatCode.dependsOn getCodeFormatScripts
+formatCode.dependsOn getCodeFormatScripts