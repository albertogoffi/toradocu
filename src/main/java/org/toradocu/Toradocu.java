package org.toradocu;

import java.io.BufferedReader;
import java.io.BufferedWriter;
import java.io.File;
import java.io.IOException;
import java.io.PrintWriter;
import java.lang.reflect.Type;
import java.nio.charset.StandardCharsets;
import java.nio.file.FileVisitResult;
import java.nio.file.Files;
<<<<<<< HEAD
import java.nio.file.Paths;
=======
import java.nio.file.Path;
import java.nio.file.Paths;
import java.nio.file.SimpleFileVisitor;
import java.nio.file.attribute.BasicFileAttributes;
>>>>>>> 79dec82a
import java.util.ArrayList;
import java.util.Collection;
import java.util.Collections;
import java.util.List;
import java.util.Set;

import org.slf4j.Logger;
import org.slf4j.LoggerFactory;
import org.slf4j.event.Level;
import org.toradocu.conf.Configuration;
import org.toradocu.doclet.formats.html.ConfigurationImpl;
import org.toradocu.extractor.JavadocExceptionComment;
import org.toradocu.extractor.JavadocExtractor;
import org.toradocu.extractor.Method;
import org.toradocu.util.GsonInst;
import org.toradocu.util.NullOutputStream;

import com.beust.jcommander.JCommander;
<<<<<<< HEAD
import com.google.gson.reflect.TypeToken;
=======
import com.beust.jcommander.ParameterException;
>>>>>>> 79dec82a
import com.sun.javadoc.ClassDoc;
import com.sun.tools.javadoc.Main;

public class Toradocu {
<<<<<<< HEAD
	private static final Logger LOG = LoggerFactory.getLogger(Toradocu.class);
=======

	private static final Logger LOG = Logger.getLogger(Toradocu.class.getName());
>>>>>>> 79dec82a
	private static final String DOCLET = "org.toradocu.doclet.standard.Standard";
	private static final String PROGRAM_NAME = "java -jar toradocu.jar";
	private static final Configuration CONF = Configuration.INSTANCE;
	private static final List<Method> methods = new ArrayList<>();
	
	public static void main(String[] args) {
		JCommander options;
		try {
			options = new JCommander(CONF, args);
		} catch (ParameterException e) {
			System.out.println(e.getMessage());
			return;
		}
		options.setProgramName(PROGRAM_NAME);
		
		if (CONF.help()) {
			options.usage();
			System.out.println("Options preceded by an asterisk are required.");
			deleteTemporaryFiles();
			return;
		}
		
		if (CONF.debug()) {
			System.setProperty("org.slf4j.simpleLogger.defaultLogLevel", "debug");
		}
		
		if (CONF.getConditionTranslatorInput() == null) { // List of methods to analyze must be retrieved with the Javadoc tool
			/* The execute method executes Javadoc with our doclet that in
			 * org.toradocu.doclet.formats.html.HtmlDoclet invokes the method
			 * Toradocu.process defined below.
			 */  
			PrintWriter nullPrintWriter = new PrintWriter(new NullOutputStream()); // suppress all the output of the Javadoc tool
			Main.execute(PROGRAM_NAME + " - Javadoc Extractor", nullPrintWriter, nullPrintWriter, nullPrintWriter, DOCLET, CONF.getJavadocOptions());
		} else { // List of methods to analyze are read from a file specified with a command line option
			try (BufferedReader reader = Files.newBufferedReader(CONF.getConditionTranslatorInput().toPath())) {
				methods.addAll(GsonInst.gson().fromJson(reader, new TypeToken<List<Method>>(){}.getType()));
			} catch (IOException e) {
				LOG.error("Unable to read the file: " + CONF.getConditionTranslatorInput(), e);
			}
		}
		
<<<<<<< HEAD
//		List<TranslatedExceptionComment> translatedComments = ConditionTranslator.translate(extractedComments);
//		printOutput(translatedComments);
//		OracleGenerator.generate(translatedComments);
=======
		/* The execute method executes Javadoc with our doclet that in
		 * org.toradocu.doclet.formats.html.HtmlDoclet invokes the method
		 * Toradocu.process defined below.
		 */  
		PrintWriter nullPrintWriter = new PrintWriter(new NullOutputStream());
		Main.execute(PROGRAM_NAME + " - Javadoc Extractor", nullPrintWriter, nullPrintWriter, nullPrintWriter, DOCLET, CONF.getJavadocOptions());
		
		deleteTemporaryFiles();
	}
	
	private static void deleteTemporaryFiles() {
		if (CONF.getTempJavadocOutputDir() != null) {
			Path directory = Paths.get(CONF.getTempJavadocOutputDir());
			try {
				Files.walkFileTree(directory, new SimpleFileVisitor<Path>() {
				   @Override
				   public FileVisitResult visitFile(Path file, BasicFileAttributes attrs) throws IOException {
				       Files.delete(file);
				       return FileVisitResult.CONTINUE;
				   }

				   @Override
				   public FileVisitResult postVisitDirectory(Path dir, IOException exc) throws IOException {
				       Files.delete(dir);
				       return FileVisitResult.CONTINUE;
				   }
				});
			} catch (IOException e) {
				LOG.log(Level.WARNING, "Unable to delete temporary Javadoc output", e);
			}
		}
>>>>>>> 79dec82a
	}
	
	/**
	 * This method populate static field <code>methods</code>.
	 * This method is intended to be invoked by the Javadoc tool.
	 */
	public static void process(ClassDoc classDoc, ConfigurationImpl configuration) throws IOException {
<<<<<<< HEAD
		if (!classDoc.qualifiedName().equals(CONF.getTargetClass())) return;
		
		JavadocExtractor extractor = new JavadocExtractor(configuration);
		methods.addAll(extractor.extract(classDoc));
=======
		if (classDoc.qualifiedName().equals(CONF.getTargetClass())) {
			Set<JavadocExceptionComment> extractedComments = JavadocExtractor.extract(classDoc, configuration);
			List<TranslatedExceptionComment> translatedComments = ConditionTranslator.translate(extractedComments);
			printOutput(translatedComments);
			OracleGenerator.generate(translatedComments);
		}
	}
	
	private static void printOutput(Collection<?> c) {
		List<?> sortedC = new ArrayList<>(c);
		Collections.sort(sortedC, (c1, c2) -> c1.toString().compareTo(c2.toString()));
		File outputFile = CONF.getConditionTranslatorOutput();
		if (outputFile != null) { // If the command line option to print the condition translator's output is present
			try (BufferedWriter writer = Files.newBufferedWriter(outputFile.toPath(), StandardCharsets.UTF_8)) {
				for (Object element : sortedC) {
					writer.write(element.toString());
					writer.newLine();
				}
			} catch (Exception e) {
				LOG.log(Level.WARNING, "Unable to write the output of the condition translator", e);
			}
		} else { // Else, print the condition translator's output on the standard output
			StringBuilder output = new StringBuilder();
			for (Object element : sortedC) {
				output.append(element).append("\n");
			}
			LOG.info(output.toString());
		}
>>>>>>> 79dec82a
	}
	
//	private static void printOutput(Collection<?> c) {
//		List<?> sortedC = new ArrayList<>(c);
//		Collections.sort(sortedC, (c1, c2) -> c1.toString().compareTo(c2.toString()));
//		File outputFile = CONF.getConditionTranslatorOutput();
//		if (outputFile != null) { // If the command line option to print the condition translator's output is present
//			try (BufferedWriter writer = Files.newBufferedWriter(outputFile.toPath(), StandardCharsets.UTF_8)) {
//				for (Object element : sortedC) {
//					writer.write(element.toString());
//					writer.newLine();
//				}
//			} catch (Exception e) {
//				LOG.log(Level.WARNING, "Unable to write the output of the condition translator", e);
//			}
//		} else { // Else, print the condition translator's output on the standard output
//			StringBuilder output = new StringBuilder();
//			for (Object o : sortedC) {
//				output.append(o).append("\n");
//			}
//			LOG.info(output.toString());
//		}
//	}
//	
}<|MERGE_RESOLUTION|>--- conflicted
+++ resolved
@@ -1,55 +1,37 @@
 package org.toradocu;
 
 import java.io.BufferedReader;
-import java.io.BufferedWriter;
-import java.io.File;
 import java.io.IOException;
 import java.io.PrintWriter;
-import java.lang.reflect.Type;
-import java.nio.charset.StandardCharsets;
 import java.nio.file.FileVisitResult;
 import java.nio.file.Files;
-<<<<<<< HEAD
-import java.nio.file.Paths;
-=======
 import java.nio.file.Path;
 import java.nio.file.Paths;
 import java.nio.file.SimpleFileVisitor;
 import java.nio.file.attribute.BasicFileAttributes;
->>>>>>> 79dec82a
 import java.util.ArrayList;
-import java.util.Collection;
-import java.util.Collections;
 import java.util.List;
-import java.util.Set;
 
 import org.slf4j.Logger;
 import org.slf4j.LoggerFactory;
-import org.slf4j.event.Level;
 import org.toradocu.conf.Configuration;
 import org.toradocu.doclet.formats.html.ConfigurationImpl;
-import org.toradocu.extractor.JavadocExceptionComment;
 import org.toradocu.extractor.JavadocExtractor;
 import org.toradocu.extractor.Method;
+import org.toradocu.translator.ConditionTranslator;
+import org.toradocu.translator.TranslatedExceptionComment;
 import org.toradocu.util.GsonInst;
 import org.toradocu.util.NullOutputStream;
 
 import com.beust.jcommander.JCommander;
-<<<<<<< HEAD
+import com.beust.jcommander.ParameterException;
 import com.google.gson.reflect.TypeToken;
-=======
-import com.beust.jcommander.ParameterException;
->>>>>>> 79dec82a
 import com.sun.javadoc.ClassDoc;
 import com.sun.tools.javadoc.Main;
 
 public class Toradocu {
-<<<<<<< HEAD
+	
 	private static final Logger LOG = LoggerFactory.getLogger(Toradocu.class);
-=======
-
-	private static final Logger LOG = Logger.getLogger(Toradocu.class.getName());
->>>>>>> 79dec82a
 	private static final String DOCLET = "org.toradocu.doclet.standard.Standard";
 	private static final String PROGRAM_NAME = "java -jar toradocu.jar";
 	private static final Configuration CONF = Configuration.INSTANCE;
@@ -76,11 +58,12 @@
 			System.setProperty("org.slf4j.simpleLogger.defaultLogLevel", "debug");
 		}
 		
+// === Javadoc Extractor
+		
 		if (CONF.getConditionTranslatorInput() == null) { // List of methods to analyze must be retrieved with the Javadoc tool
 			/* The execute method executes Javadoc with our doclet that in
-			 * org.toradocu.doclet.formats.html.HtmlDoclet invokes the method
-			 * Toradocu.process defined below.
-			 */  
+			   org.toradocu.doclet.formats.html.HtmlDoclet invokes the method
+			   Toradocu.process defined below. */  
 			PrintWriter nullPrintWriter = new PrintWriter(new NullOutputStream()); // suppress all the output of the Javadoc tool
 			Main.execute(PROGRAM_NAME + " - Javadoc Extractor", nullPrintWriter, nullPrintWriter, nullPrintWriter, DOCLET, CONF.getJavadocOptions());
 		} else { // List of methods to analyze are read from a file specified with a command line option
@@ -91,17 +74,11 @@
 			}
 		}
 		
-<<<<<<< HEAD
-//		List<TranslatedExceptionComment> translatedComments = ConditionTranslator.translate(extractedComments);
+// === Condition Translator
+		
+//		List<TranslatedExceptionComment> translatedComments = ConditionTranslator.translate(methods);
 //		printOutput(translatedComments);
 //		OracleGenerator.generate(translatedComments);
-=======
-		/* The execute method executes Javadoc with our doclet that in
-		 * org.toradocu.doclet.formats.html.HtmlDoclet invokes the method
-		 * Toradocu.process defined below.
-		 */  
-		PrintWriter nullPrintWriter = new PrintWriter(new NullOutputStream());
-		Main.execute(PROGRAM_NAME + " - Javadoc Extractor", nullPrintWriter, nullPrintWriter, nullPrintWriter, DOCLET, CONF.getJavadocOptions());
 		
 		deleteTemporaryFiles();
 	}
@@ -124,10 +101,9 @@
 				   }
 				});
 			} catch (IOException e) {
-				LOG.log(Level.WARNING, "Unable to delete temporary Javadoc output", e);
+				LOG.warn("Unable to delete temporary Javadoc output", e);
 			}
 		}
->>>>>>> 79dec82a
 	}
 	
 	/**
@@ -135,41 +111,10 @@
 	 * This method is intended to be invoked by the Javadoc tool.
 	 */
 	public static void process(ClassDoc classDoc, ConfigurationImpl configuration) throws IOException {
-<<<<<<< HEAD
 		if (!classDoc.qualifiedName().equals(CONF.getTargetClass())) return;
 		
 		JavadocExtractor extractor = new JavadocExtractor(configuration);
-		methods.addAll(extractor.extract(classDoc));
-=======
-		if (classDoc.qualifiedName().equals(CONF.getTargetClass())) {
-			Set<JavadocExceptionComment> extractedComments = JavadocExtractor.extract(classDoc, configuration);
-			List<TranslatedExceptionComment> translatedComments = ConditionTranslator.translate(extractedComments);
-			printOutput(translatedComments);
-			OracleGenerator.generate(translatedComments);
-		}
-	}
-	
-	private static void printOutput(Collection<?> c) {
-		List<?> sortedC = new ArrayList<>(c);
-		Collections.sort(sortedC, (c1, c2) -> c1.toString().compareTo(c2.toString()));
-		File outputFile = CONF.getConditionTranslatorOutput();
-		if (outputFile != null) { // If the command line option to print the condition translator's output is present
-			try (BufferedWriter writer = Files.newBufferedWriter(outputFile.toPath(), StandardCharsets.UTF_8)) {
-				for (Object element : sortedC) {
-					writer.write(element.toString());
-					writer.newLine();
-				}
-			} catch (Exception e) {
-				LOG.log(Level.WARNING, "Unable to write the output of the condition translator", e);
-			}
-		} else { // Else, print the condition translator's output on the standard output
-			StringBuilder output = new StringBuilder();
-			for (Object element : sortedC) {
-				output.append(element).append("\n");
-			}
-			LOG.info(output.toString());
-		}
->>>>>>> 79dec82a
+		methods.addAll(extractor.extract(classDoc)); 
 	}
 	
 //	private static void printOutput(Collection<?> c) {
@@ -183,15 +128,14 @@
 //					writer.newLine();
 //				}
 //			} catch (Exception e) {
-//				LOG.log(Level.WARNING, "Unable to write the output of the condition translator", e);
+//				LOG.warn("Unable to write the output of the condition translator", e);
 //			}
 //		} else { // Else, print the condition translator's output on the standard output
 //			StringBuilder output = new StringBuilder();
-//			for (Object o : sortedC) {
-//				output.append(o).append("\n");
+//			for (Object element : sortedC) {
+//				output.append(element).append("\n");
 //			}
 //			LOG.info(output.toString());
 //		}
 //	}
-//	
 }