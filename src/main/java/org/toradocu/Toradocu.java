--- conflicted
+++ resolved
@@ -155,12 +155,8 @@
 
       // Output the result on a file or on the standard output, if silent mode is disabled.
       // TODO Enable JSON output when JSON format is fixed.
-<<<<<<< HEAD
       List<JsonOutput> jsonOutputs = new ArrayList<>();
       if (!configuration.isSilent() || configuration.isSilent() && translationsPresentIn(members)) {
-=======
-      if (!configuration.isSilent() || translationsPresentIn(members)) {
->>>>>>> 7c4e0587
         if (configuration.getConditionTranslatorOutput() != null) {
 
           try (BufferedWriter writer =
