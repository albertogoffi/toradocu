package org.toradocu.extractor;

import com.sun.javadoc.AnnotationDesc;
import com.sun.javadoc.ClassDoc;
import com.sun.javadoc.ConstructorDoc;
import com.sun.javadoc.Doc;
import com.sun.javadoc.ExecutableMemberDoc;
import com.sun.javadoc.MethodDoc;
import com.sun.javadoc.Tag;
import com.sun.javadoc.Type;
import com.sun.javadoc.TypeVariable;
import java.io.IOException;
import java.util.ArrayList;
import java.util.Arrays;
import java.util.Collections;
import java.util.LinkedHashMap;
import java.util.List;
import java.util.Map;
import org.jsoup.Jsoup;
<<<<<<< HEAD
import org.jsoup.nodes.Document;
import org.jsoup.select.Elements;
=======
import org.slf4j.Logger;
import org.slf4j.LoggerFactory;
>>>>>>> c5ada776
import org.toradocu.doclet.formats.html.ConfigurationImpl;
import org.toradocu.doclet.formats.html.HtmlDocletWriter;
import org.toradocu.doclet.internal.toolkit.taglets.TagletWriter;
import org.toradocu.doclet.internal.toolkit.util.DocFinder;
import org.toradocu.doclet.internal.toolkit.util.DocPath;
import org.toradocu.doclet.internal.toolkit.util.ImplementedMethods;

/**
 * {@code JavadocExtractor} extracts {@code DocumentedMethod}s from {@code ClassDoc}s. The entry
 * point for this class is the {@link #extract(ClassDoc)} method.
 */
public final class JavadocExtractor {

  /** Holds Javadoc doclet configuration options. */
  private final ConfigurationImpl configuration;

  private static final Logger log = LoggerFactory.getLogger(JavadocExtractor.class);
  /**
   * Constructs a {@code JavadocExtractor} with the given doclet {@code configuration}.
   *
   * @param configuration the Javadoc doclet configuration
   */
  public JavadocExtractor(ConfigurationImpl configuration) {
    this.configuration = configuration;
  }

  /**
   * Returns a list of {@code DocumentedMethod}s extracted from the given {@code classDoc}.
   *
   * @param classDoc the {@code ClassDoc} from which to extract method documentation
   * @return a list containing documented methods from the class
   * @throws IOException if the method encounters an error while reading/generating class
   *     documentation
   */
  public List<DocumentedMethod> extract(ClassDoc classDoc) throws IOException {
    List<DocumentedMethod> methods = new ArrayList<>();

    // Loop on constructors and methods (also inherited) of the target class.
    for (ExecutableMemberDoc member : getConstructorsAndMethods(classDoc)) {
      org.toradocu.extractor.Type containingClass =
          new org.toradocu.extractor.Type(member.containingClass().qualifiedName());
      List<Tag> throwsTags = new ArrayList<>();
<<<<<<< HEAD
      Elements allCodeTags = null;
=======
      //List that will contain all the paramTags in the method
      List<Tag> paramTags = new ArrayList<>();
>>>>>>> c5ada776

      // Collect tags in the current method's documentation. This is needed because DocFinder.search
      // does not load tags of a method when the method overrides a superclass' method also
      // overwriting the Javadoc documentation.
      Collections.addAll(throwsTags, member.tags("@throws"));
      Collections.addAll(throwsTags, member.tags("@exception"));
      // Param tag support //
      Collections.addAll(paramTags, member.tags("@param"));

      // Collect tags that are automatically inherited (i.e., when there is no comment for a method
      // overriding another one).
      Doc holder = DocFinder.search(new DocFinder.Input(member)).holder;
      Collections.addAll(throwsTags, holder.tags("@throws"));
      Collections.addAll(throwsTags, holder.tags("@exception"));
      // Param tag support //
      Collections.addAll(paramTags, holder.tags("@param"));

      // Collect tags from method definitions in interfaces. This is not done by DocFinder.search
      // (at least in the way we use it).
      if (holder instanceof MethodDoc) {
        ImplementedMethods implementedMethods =
            new ImplementedMethods((MethodDoc) holder, configuration);
        for (MethodDoc implementedMethod : implementedMethods.build()) {
          Collections.addAll(throwsTags, implementedMethod.tags("@throws"));
          Collections.addAll(throwsTags, implementedMethod.tags("@exception"));
          Collections.addAll(paramTags, implementedMethod.tags("@param"));
        }
      }

      List<ThrowsTag> memberThrowsTags = new ArrayList<>();
      for (Tag tag : throwsTags) {
        if (!(tag instanceof com.sun.javadoc.ThrowsTag)) {
          throw new IllegalStateException(
              tag
                  + " is not a @Throws tag. This should not happen. Toradocu only considers @throws tags.");
        }

        com.sun.javadoc.ThrowsTag throwsTag = (com.sun.javadoc.ThrowsTag) tag;
        // Handle inline taglets such as {@inheritDoc}.
        TagletWriter tagletWriter =
            new HtmlDocletWriter(configuration, DocPath.forClass(classDoc))
                .getTagletWriterInstance(false);
        String comment = tagletWriter.commentTagsToOutput(tag, tag.inlineTags()).toString();

        /* taggedComment is the output of the Jsoup parsing: it can be exploited to extract
         * text contained in a certain tag. For now we're interested in <code> */
        Document taggedComment = Jsoup.parse(comment);

        /* allCodeTags are all the Jsoup Elements of type <code> found in the Javadoc of the parsed method */
        allCodeTags = taggedComment.select("code");

        /* Remove HTML tags (also generated by inline taglets). In the future, perhaps retain those tags,
         * because they contain information that can be exploited. */
        comment = taggedComment.text();

        /*DocumentedMethod expects a list of Strings to retain the code tags, so we convert them to plain text */
        ArrayList<String> stringCodeTags = null;
        if (!allCodeTags.isEmpty()) {
          stringCodeTags = new ArrayList<String>();
          stringCodeTags.add(allCodeTags.text());
        }

        ThrowsTag tagToProcess =
            new ThrowsTag(
<<<<<<< HEAD
                new org.toradocu.extractor.Type(getExceptionName(throwsTag, member)),
                comment,
                stringCodeTags);
        memberTags.add(tagToProcess);
      }

=======
                new org.toradocu.extractor.Type(getExceptionName(throwsTag, member)), comment);
        memberThrowsTags.add(tagToProcess);
      }

      //List that will contain the ParamTags of the method
      List<ParamTag> memberParamTags = new ArrayList<>();
      for (Tag tag : paramTags) { //For each of the tags in paramTags
        if (!(tag instanceof com.sun.javadoc.ParamTag)) { //If it is not an instanceof ParamTag
          throw new IllegalStateException(
              tag
                  + " is not a @param tag. This should not happen. Toradocu only considers @param and @throws tags.");
        }

        //We create a paramsTag that will be the cast of tag to ParamTag in order to work with it
        com.sun.javadoc.ParamTag paramsTag = (com.sun.javadoc.ParamTag) tag;

        // Handle inline taglets such as {@inheritDoc}.
        TagletWriter tagletWriter =
            new HtmlDocletWriter(configuration, DocPath.forClass(classDoc))
                .getTagletWriterInstance(false);
        String comment = tagletWriter.commentTagsToOutput(tag, tag.inlineTags()).toString();

        /* Remove HTML tags (also generated by inline taglets). In the future, perhaps retain those tags,
         * because they contain information that can be exploited. */
        comment = Jsoup.parse(comment).text();

        //The list of the parameters of the method that we'll use in order to match
        //the parameterName of the tag with the parameter itself
        List<Parameter> parameters = getParameters(member);

        String name = null; //Name of the ParamTag that we'll introduce
        org.toradocu.extractor.Type type = null; //type of the parameter of the ParamTag
        boolean nullability = false; //Nullability of the parameter of the ParamTag

        boolean found = false; //Boolean for control
        for (int i = 0; !found && i < parameters.size(); i++) {
          if (parameters
              .get(i)
              .getName()
              .equals(
                  paramsTag
                      .parameterName())) { //If the tag parameterName matches any parameter name in the method, then
            found = true; //we stop the loop
            name = parameters.get(i).getName(); //then we assign values to the variables
            type = parameters.get(i).getType();
            //nullability = parameters.get(i).getNullability();
          }
        }

        if (!found) { //At the exit of the loop, if found == true, we didn't find anything
          log.trace(
              tag
                  + " this param tag does not have a name that matches any of the parameters in the method.");
        } else { //if not, then, the variables will have the value we want

          ParamTag tagToProcess =
              new ParamTag(new Parameter(type, name /*, nullability*/), comment);
          memberParamTags.add(tagToProcess); //And then, we'll add it in the list we had before
        }
      }

>>>>>>> c5ada776
      methods.add(
          new DocumentedMethod(
              containingClass,
              member.name(),
              getReturnType(member),
              getParameters(member),
              memberParamTags,
              member.isVarArgs(),
              memberThrowsTags));
    }

    return methods;
  }

  /**
   * Returns all constructors and methods (including inherited ones) from the given {@code ClassDoc}
   * . Notice that methods inherited from the class {@code java.lang.Object} are ignored and not
   * included in the returned list.
   *
   * @param classDoc the {@code ClassDoc} from which to extract constructors and methods
   * @return a list of {@code ExecutableMemberDoc}s representing the constructors and methods of
   *     {@code classDoc}
   */
  private List<ExecutableMemberDoc> getConstructorsAndMethods(ClassDoc classDoc) {
    /** Constructors of the class {@code classDoc} to be returned by this method */
    List<ExecutableMemberDoc> constructors = new ArrayList<>();
    /** Methods of the class {@code classDoc} to be returned by this method */
    Map<String, ExecutableMemberDoc> methods = new LinkedHashMap<>();

    // Collect non-default constructors.
    for (ConstructorDoc constructor : classDoc.constructors()) {
      // This is a workaround to strange behavior of method Doc.position(). It does not return null
      // for default constructors. It instead returns the line number of the start of the class.
      if (constructor.position() == null
          || !constructor.position().toString().equals(classDoc.position().toString())) {
        constructors.add(constructor);
      }
    }

    // Collect non-synthetic methods (i.e. those methods that have not been synthesized by the compiler).
    ClassDoc currentClass = classDoc; // Used to traverse over superclasses.
    while (currentClass != null && !currentClass.qualifiedName().equals("java.lang.Object")) {
      List<ExecutableMemberDoc> currentClassMethods =
          new ArrayList<>(Arrays.asList(currentClass.methods()));
      // Class hierarchy is traversed from from subclass to superclass. Each visited method's signature
      // is stored so that a method is considered only once, even when it is overridden.
      for (ExecutableMemberDoc method : currentClassMethods) {
        String methodID = method.name() + method.signature();
        if (!method.isSynthetic() && !methods.containsKey(methodID)) {
          methods.put(methodID, method);
        }
      }
      currentClass = currentClass.superclass();
    }

    List<ExecutableMemberDoc> constructorsAndMethods = constructors;
    constructorsAndMethods.addAll(methods.values());
    return constructorsAndMethods;
  }

  /**
   * Returns the return type of the given {@code member}. Returns {@code null} if {@code member} is
   * a constructor.
   *
   * @param member the executable member (constructor or method) to return the return type
   * @return the return type of the given member or null if the member is a constructor
   */
  private org.toradocu.extractor.Type getReturnType(ExecutableMemberDoc member) {
    if (member instanceof MethodDoc) {
      MethodDoc method = (MethodDoc) member;
      Type returnType = method.returnType();
      return new org.toradocu.extractor.Type(
          returnType.qualifiedTypeName() + returnType.dimension());
    } else {
      return null;
    }
  }

  /**
   * Returns the {@code Parameter}s of the given constructor or method.
   *
   * @param member the constructor or method from which to extract parameters
   * @return an array of parameters
   */
  private List<Parameter> getParameters(ExecutableMemberDoc member) {
    com.sun.javadoc.Parameter[] params = member.parameters();
    Parameter[] parameters = new Parameter[params.length];
    for (int i = 0; i < parameters.length; i++) {
      // Determine nullness constraints from parameter annotations.
      Boolean nullable = null;
      for (AnnotationDesc annotation : params[i].annotations()) {
        String annotationTypeName = annotation.annotationType().name().toLowerCase();
        if (annotationTypeName.equals("nullable")) {
          nullable = true;
          break;
        } else if (annotationTypeName.equals("notnull") || annotationTypeName.equals("nonnull")) {
          nullable = false;
          break;
        }
      }

      String parameterType = getParameterType(params[i].type());
      parameters[i] =
          new Parameter(new org.toradocu.extractor.Type(parameterType), params[i].name(), nullable);
    }
    return Arrays.asList(parameters);
  }

  /**
   * Returns the qualified name (with dimension information) of the specified parameter type.
   *
   * @param parameterType the type (of a parameter)
   * @return the qualified name (with dimension information) of the specified parameter type
   */
  private String getParameterType(Type parameterType) {
    String qualifiedName;

    TypeVariable pTypeAsTypeVariable = parameterType.asTypeVariable();
    /* If the parameter is a type variable. Example: C foo where C refers to <C extends java.lang.Collection>. */
    if (pTypeAsTypeVariable != null) {
      Type[] bounds = pTypeAsTypeVariable.bounds();
      if (bounds.length == 0) {
        qualifiedName = "java.lang.Object";
      } else {
        /* FIXME What if the parameter type has multiple bounds? (e.g., <T extends B1 & B2>) */
        qualifiedName = bounds[0].qualifiedTypeName();
      }
    } else {
      qualifiedName = parameterType.qualifiedTypeName();
    }
    /* Add dimension information when appropriate. Add "[]" if parameterType is a vararg. */
    return qualifiedName + parameterType.dimension();
  }

  /**
   * This method tries to return the qualified name of the exception in the {@code throwsTag}. If
   * the source code of the exception is not available, then just the simple name in the Javadoc
   * comment is returned.
   *
   * @param throwsTag throws tag to extract exception name from
   * @param member the method to which this throws tag belongs
   * @return the name of the exception in the throws tag (qualified, if possible)
   */
  @SuppressWarnings(
      "deprecation") // We use deprecated method in Javadoc API. No alternative solution is documented.
  private String getExceptionName(com.sun.javadoc.ThrowsTag throwsTag, ExecutableMemberDoc member) {
    Type exceptionType = throwsTag.exceptionType();
    if (exceptionType != null) {
      return exceptionType.qualifiedTypeName();
    }
    // Try to collect the exception's name from the import declarations
    String exceptionName = throwsTag.exceptionName();
    for (ClassDoc importedClass : member.containingClass().importedClasses()) {
      if (importedClass.name().equals(exceptionName)) {
        return importedClass.qualifiedName();
      }
    }
    // If fully qualified exception's name cannot be collected from import statements, return the simple name
    return exceptionName;
  }
}<|MERGE_RESOLUTION|>--- conflicted
+++ resolved
@@ -17,13 +17,10 @@
 import java.util.List;
 import java.util.Map;
 import org.jsoup.Jsoup;
-<<<<<<< HEAD
 import org.jsoup.nodes.Document;
 import org.jsoup.select.Elements;
-=======
 import org.slf4j.Logger;
 import org.slf4j.LoggerFactory;
->>>>>>> c5ada776
 import org.toradocu.doclet.formats.html.ConfigurationImpl;
 import org.toradocu.doclet.formats.html.HtmlDocletWriter;
 import org.toradocu.doclet.internal.toolkit.taglets.TagletWriter;
@@ -66,12 +63,9 @@
       org.toradocu.extractor.Type containingClass =
           new org.toradocu.extractor.Type(member.containingClass().qualifiedName());
       List<Tag> throwsTags = new ArrayList<>();
-<<<<<<< HEAD
       Elements allCodeTags = null;
-=======
       //List that will contain all the paramTags in the method
       List<Tag> paramTags = new ArrayList<>();
->>>>>>> c5ada776
 
       // Collect tags in the current method's documentation. This is needed because DocFinder.search
       // does not load tags of a method when the method overrides a superclass' method also
@@ -136,15 +130,9 @@
 
         ThrowsTag tagToProcess =
             new ThrowsTag(
-<<<<<<< HEAD
                 new org.toradocu.extractor.Type(getExceptionName(throwsTag, member)),
                 comment,
                 stringCodeTags);
-        memberTags.add(tagToProcess);
-      }
-
-=======
-                new org.toradocu.extractor.Type(getExceptionName(throwsTag, member)), comment);
         memberThrowsTags.add(tagToProcess);
       }
 
@@ -205,7 +193,6 @@
         }
       }
 
->>>>>>> c5ada776
       methods.add(
           new DocumentedMethod(
               containingClass,
