--- conflicted
+++ resolved
@@ -174,14 +174,8 @@
       for (JavadocBlockTag blockTag : blockTags) {
         switch (blockTag.getType()) {
           case PARAM:
-<<<<<<< HEAD
             final ParamTag paramTag = createParamTag(blockTag, parameters);
             if (paramTag != null) { // Ignore @param comments describing generic type parameters.
-=======
-            ParamTag paramTag = createParamTag(blockTag, parameters);
-            if (paramTag != null) {
-              // createParamTag returns null in case of generic type.
->>>>>>> bb1d2fa8
               paramTags.add(paramTag);
             }
             break;
