--- conflicted
+++ resolved
@@ -14,7 +14,6 @@
 public final class ThrowsTag extends Tag<ExcPostcondition> {
 
   /** The exception described in this {@code ThrowsTag}. */
-<<<<<<< HEAD
   private final Class<?> exception;
 
   /**
@@ -27,40 +26,6 @@
     super(Kind.THROWS, comment);
     Checks.nonNullParameter(exception, "exception");
     this.exception = exception;
-=======
-  private final Type exceptionType;
-  /**
-   * Code tags specified in the method's Javadoc. For now stored as simple Strings, consisting of
-   * the content only without surrounding {@code <code>...</code>} or {@code {@code ...}}.
-   */
-  private final List<String> codeTags;
-
-  /**
-   * Constructs a {@code ThrowsTag} with the given exception type, comment, and words tagged with
-   * {@code @code} or {@code <code>...</code>}.
-   *
-   * @param exceptionType the exception type
-   * @param comment the comment associated with the exception type
-   * @param codeTags words tagged with @code
-   * @throws NullPointerException if exceptionType or comment is null
-   */
-  public ThrowsTag(Type exceptionType, String comment, Collection<String> codeTags) {
-    super(Kind.THROWS, comment);
-    Checks.nonNullParameter(exceptionType, "exceptionType");
-    this.exceptionType = exceptionType;
-    this.codeTags = codeTags == null ? new ArrayList<>() : new ArrayList<>(codeTags);
-  }
-
-  /**
-   * Constructs a {@code ThrowsTag} with the given exception type and comment.
-   *
-   * @param exceptionType the exception type
-   * @param comment the comment associated with the exception type
-   * @throws NullPointerException if exceptionType or comment is null
-   */
-  public ThrowsTag(Type exceptionType, String comment) {
-    this(exceptionType, comment, null);
->>>>>>> 78bf9ca2
   }
 
   /**
@@ -68,13 +33,8 @@
    *
    * @return the type of the exception in this throws tag
    */
-<<<<<<< HEAD
   public Class<?> getException() {
     return exception;
-=======
-  public Type exceptionType() {
-    return exceptionType;
->>>>>>> 78bf9ca2
   }
 
   /**
@@ -88,12 +48,12 @@
     if (!(obj instanceof ThrowsTag)) return false;
 
     ThrowsTag that = (ThrowsTag) obj;
-    return this.exceptionType.equals(that.exceptionType) && super.equals(that);
+    return this.exception.equals(that.exception) && super.equals(that);
   }
 
   @Override
   public int hashCode() {
-    return Objects.hash(super.hashCode(), exceptionType);
+    return Objects.hash(super.hashCode(), exception);
   }
 
   /**
@@ -108,20 +68,10 @@
    */
   @Override
   public String toString() {
-<<<<<<< HEAD
     StringJoiner joiner = new StringJoiner(" ");
     joiner.add(getKind().toString());
     joiner.add(getException().getName());
     joiner.add(getComment().getText());
     return appendCondition(joiner.toString());
-=======
-    String result = super.getKind() + " " + exceptionType + " " + super.getComment();
-    if (super.getCondition() != null
-        && super.getCondition().isPresent()
-        && !super.getCondition().get().isEmpty()) {
-      result += " ==> " + super.getCondition().get();
-    }
-    return result;
->>>>>>> 78bf9ca2
   }
 }