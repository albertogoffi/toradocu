package org.toradocu.extractor;

import java.util.ArrayList;
import java.util.Collection;
import java.util.List;
import java.util.Objects;
import org.toradocu.util.Checks;

/**
 * This class represents a throws tag in a method. Each @throws tag consists of an exception, a
 * comment, and can have an optional condition. A condition is the translation of the comment into a
 * Java boolean condition.
 */
public class ThrowsTag extends AbstractTag {

  /** The exception described in this {@code ThrowsTag}. */
  private final Type exception;
<<<<<<< HEAD
  /** The comment associated with the exception. */
  private final String comment;
  /**
   * Java boolean condition translated from the comment for this {@code ThrowsTag}. Null if
   * translation not yet attempted. Empty string if no translations found.
   */
  private String condition;
  /** Code tags specified in the method's Javadoc. For now stored as simple Strings. */
  private final List<String> codeTags;
=======
>>>>>>> c5ada776

  /**
   * Constructs a {@code ThrowsTag} with the given exception and comment.
   *
   * @param exception the exception type
   * @param comment the comment associated with the exception
   * @throws NullPointerException if exception or comment is null
   */
<<<<<<< HEAD
  public ThrowsTag(Type exception, String comment, Collection<String> codeTags) {
=======
  public ThrowsTag(Type exception, String comment) {
    super("@throws", comment);
>>>>>>> c5ada776
    Checks.nonNullParameter(exception, "exception");
    this.exception = exception;
    this.codeTags = codeTags == null ? new ArrayList<>() : new ArrayList<>(codeTags);
  }

  /**
   * Returns the type of the exception in this throws tag.
   *
   * @return the type of the exception in this throws tag
   */
  public Type exception() {
    return exception;
  }

  /**
<<<<<<< HEAD
   * Returns the comment associated with the exception in this throws tag.
   *
   * @return the comment associated with the exception in this throws tag
   */
  public String exceptionComment() {
    return comment;
  }

  /**
   * Returns the translated Java boolean condition for this throws tag as an optional which is empty
   * if translation has not been attempted yet.
   *
   * @return the translated conditions for this throws tag if translation attempted, else empty
   *     optional
   */
  public Optional<String> getCondition() {
    return Optional.ofNullable(condition);
  }

  /**
   * Sets the translated condition for this throws tags to the given condition.
   *
   * @param condition the translated condition for this throws tag (as a Java boolean condition)
   * @throws NullPointerException if condition is null
   */
  public void setCondition(String condition) {
    Checks.nonNullParameter(condition, "condition");
    this.condition = condition;
  }

  public List<String> getCodeTags() {
    return codeTags;
  }

  /* This method will be used to check if in the code tags of the method's Javadoc
   * there is at least an element of the list passed as argument
   * (e.g. the list can contain some parameter's identifiers) */
  public boolean findCodeTag(List<String> list) {
    for (String identifier : list) {
      if (this.codeTags.contains(identifier)) return true;
    }
    return false;
  }

  /**
=======
>>>>>>> c5ada776
   * Returns true if this {@code ThrowsTag} and the specified object are equal.
   *
   * @param obj the object to test for equality
   * @return true if this object and {@code obj} are equal
   */
  @Override
  public boolean equals(Object obj) {
    if (!(obj instanceof ThrowsTag)) return false;

    ThrowsTag that = (ThrowsTag) obj;
    return this.exception.equals(that.exception) && super.equals(that);
  }

  @Override
  public int hashCode() {
    return Objects.hash(super.hashCode(), exception);
  }

  /**
   * Returns a string representation of this throws tag. The returned string is in the format
   * "@throws EXCEPTION COMMENT" where EXCEPTION is the fully qualified name of the exception in
   * this throws tag and COMMENT is the text of the comment in the throws tag. If translation has
   * been attempted on this tag, then the returned string is also appended with " ==&gt; CONDITION"
   * where CONDITION is the translated condition for the exception as a Java expression or the empty
   * string if translation failed.
   *
   * @return a string representation of this throws tag
   */
  @Override
  public String toString() {
    String result = super.getKind() + " " + exception + " " + super.getComment();
    if (super.getCondition() != null
        && super.getCondition().isPresent()
        && !super.getCondition().get().isEmpty()) {
      result += " ==> " + super.getCondition().get();
    }
    return result;
  }
}<|MERGE_RESOLUTION|>--- conflicted
+++ resolved
@@ -15,18 +15,8 @@
 
   /** The exception described in this {@code ThrowsTag}. */
   private final Type exception;
-<<<<<<< HEAD
-  /** The comment associated with the exception. */
-  private final String comment;
-  /**
-   * Java boolean condition translated from the comment for this {@code ThrowsTag}. Null if
-   * translation not yet attempted. Empty string if no translations found.
-   */
-  private String condition;
   /** Code tags specified in the method's Javadoc. For now stored as simple Strings. */
   private final List<String> codeTags;
-=======
->>>>>>> c5ada776
 
   /**
    * Constructs a {@code ThrowsTag} with the given exception and comment.
@@ -35,12 +25,8 @@
    * @param comment the comment associated with the exception
    * @throws NullPointerException if exception or comment is null
    */
-<<<<<<< HEAD
   public ThrowsTag(Type exception, String comment, Collection<String> codeTags) {
-=======
-  public ThrowsTag(Type exception, String comment) {
     super("@throws", comment);
->>>>>>> c5ada776
     Checks.nonNullParameter(exception, "exception");
     this.exception = exception;
     this.codeTags = codeTags == null ? new ArrayList<>() : new ArrayList<>(codeTags);
@@ -53,38 +39,6 @@
    */
   public Type exception() {
     return exception;
-  }
-
-  /**
-<<<<<<< HEAD
-   * Returns the comment associated with the exception in this throws tag.
-   *
-   * @return the comment associated with the exception in this throws tag
-   */
-  public String exceptionComment() {
-    return comment;
-  }
-
-  /**
-   * Returns the translated Java boolean condition for this throws tag as an optional which is empty
-   * if translation has not been attempted yet.
-   *
-   * @return the translated conditions for this throws tag if translation attempted, else empty
-   *     optional
-   */
-  public Optional<String> getCondition() {
-    return Optional.ofNullable(condition);
-  }
-
-  /**
-   * Sets the translated condition for this throws tags to the given condition.
-   *
-   * @param condition the translated condition for this throws tag (as a Java boolean condition)
-   * @throws NullPointerException if condition is null
-   */
-  public void setCondition(String condition) {
-    Checks.nonNullParameter(condition, "condition");
-    this.condition = condition;
   }
 
   public List<String> getCodeTags() {
@@ -102,8 +56,6 @@
   }
 
   /**
-=======
->>>>>>> c5ada776
    * Returns true if this {@code ThrowsTag} and the specified object are equal.
    *
    * @param obj the object to test for equality
