package org.toradocu.translator;

import java.util.ArrayList;
import java.util.Arrays;
import java.util.HashMap;
import java.util.List;
import java.util.Map;
import java.util.Map.Entry;
import java.util.Optional;
import java.util.stream.Collectors;
import java.util.stream.Stream;
import java.util.stream.StreamSupport;

import org.slf4j.Logger;
import org.slf4j.LoggerFactory;

import edu.stanford.nlp.ling.IndexedWord;
import edu.stanford.nlp.semgraph.SemanticGraph;
import edu.stanford.nlp.semgraph.SemanticGraphEdge;

/**
 * {@code SentenceParser} parses a {@code PropositionSeries} from a sentence (i.e. a
 * {@code List<HasWord>}), using NLP to identify subjects, relations, conjunctions, and so on from
 * the sentence.
 */
public class SentenceParser {

<<<<<<< HEAD
	private SemanticGraph semanticGraph;
	private List<SemanticGraphEdge> subjectRelations, copulaRelations, complementRelations, conjunctionRelations,
									negationRelations;
	private static final Logger LOG = LoggerFactory.getLogger(SentenceParser.class);

	/**
	 * Constructs a {@code SentenceParser} object that will parse a {@code PropositionSeries}
	 * from the given {@code SemanticGraph}.
	 * 
	 * @param semanticGraph the {@code SemanticGraph} that will be used to create the {@code PropositionSeries}
	 */
	public SentenceParser(SemanticGraph semanticGraph) {
		this.semanticGraph = semanticGraph;
	}
	
	/**
	 * Parses and returns a {@code PropositionSeries} for the sentence that this parser is initialized to parse.
	 * 
	 * @return a {@code PropositionSeries} for the sentence that this parser is initialized to parse
	 */
	public PropositionSeries getPropositionSeries() {
		Map<List<IndexedWord>, Proposition> propositionMap = new HashMap<>();
		PropositionSeries propositionSeries = new PropositionSeries();
		
		initializeRelations();

		for (SemanticGraphEdge subjectRelation : subjectRelations) {
			// Stores the word marked as a subject word in the semantic graph.
			IndexedWord subject = subjectRelation.getDependent();
			// Stores the subject and associated words, such as any modifiers that come before it.
			List<IndexedWord> subjectWords = getSubjectWords(subject);

			// Get the words that make up the predicate.
			List<IndexedWord> predicateWords = getPredicateWords(subjectRelation.getGovernor());
			if (predicateWords.isEmpty()) {
				// Skip creating a Proposition if no predicate could be identified.
				continue;
			}
			// Check if the predicate should be negated.
			boolean negative = predicateIsNegative(subjectRelation.getGovernor());

			// Create a Proposition from the subject and predicate words.
			String subjectWordsAsString = subjectWords.stream().map(w -> w.word())
													  .collect(Collectors.joining(" "));
			String predicateWordsAsString = predicateWords.stream().map(w -> w.word())
														  .collect(Collectors.joining(" "));
			Proposition proposition = new Proposition(subjectWordsAsString, predicateWordsAsString, negative);
			// Add the Proposition and associated words to the propositionMap.
			List<IndexedWord> propositionWords = new ArrayList<>(subjectWords);
			propositionWords.addAll(predicateWords);
			propositionMap.put(propositionWords, proposition);
		}
		
		// Identify propositions associated with each conjunction and add them to the propositionSeries.
		for (SemanticGraphEdge conjunctionRelation : conjunctionRelations) {
			IndexedWord conjGovernor = conjunctionRelation.getGovernor();
			IndexedWord conjDependent = conjunctionRelation.getDependent();
			Proposition p1 = null, p2 = null;
			
			for (Entry<List<IndexedWord>, Proposition> entry : propositionMap.entrySet()) {
				if (entry.getKey().contains(conjGovernor)) {
					p1 = entry.getValue();
				}
				if (entry.getKey().contains(conjDependent)) {
					p2 = entry.getValue();
				}
			}
			
			if (p1 != null && p2 != null) {
				if (propositionSeries.isEmpty()) {
					propositionSeries.add(p1);
				}
				propositionSeries.add(getConjunction(conjunctionRelation), p2);
			}
		}
		
		// Add any propositions not part of a conjunction relation to the propositionSeries.
		for (Proposition p : propositionMap.values()) {
			if (!propositionSeries.contains(p)) {
				if (propositionSeries.isEmpty()) {
					propositionSeries.add(p);
				} else {
					// We assume OR as the conjunction when it is not specified.
					propositionSeries.add(Conjunction.OR, p);
				}
			}
		}
		
		return propositionSeries;
	}
	
	/**
	 * Returns the type of conjunction associated with a conjunction relation.
	 * 
	 * @param conjunctionRelation the relation for which to retrieve the conjunction type
	 * @return the conjunction type associated with the given relation
	 */
	private Conjunction getConjunction(SemanticGraphEdge conjunctionRelation) {
		String conjunctionRelationSpecific = conjunctionRelation.getRelation().getSpecific();
		Conjunction operator;
		switch (conjunctionRelationSpecific) {
		case "or":
			operator = Conjunction.OR;
			break;
		case "and":
			operator = Conjunction.AND;
			break;
		default:
			operator = null;
		}
		return operator;
	}
	
	/**
	 * Takes the governor for a subject relation and returns true if the predicate (associated with the subject
	 * in the subject relation) has a negation modifier. 
	 * 
	 * @param governor the governor for a subject relation
	 * @return true if the predicate associated with the subject in the subject relation has a negation
	 * 		   modifier, false otherwise
	 */
	public boolean predicateIsNegative(IndexedWord governor) {
		// Return true if there are an odd number of negation modifiers.
		long numNegEdges = negationRelations.stream().filter(e -> e.getGovernor().equals(governor)).count();
		return numNegEdges % 2 == 1;
	}
	
	/**
	 * Takes the governor for a subject relation and returns all words that are part of the predicate
	 * associated with the subject in the subject relation.
	 * 
	 * @param governor the governor for a subject relation
	 * @return all words in the predicate associated with the subject in the subject relation
	 */
	public List<IndexedWord> getPredicateWords(IndexedWord governor) {
		List<IndexedWord> result;
		
		result = tryCopulaPredicate(governor);
		if (result.isEmpty()) {
			result = tryPassivePredicate(governor);
		}
		if (result.isEmpty()) {
			result = tryNonCopulaPredicate(governor);
		}
		if (result.isEmpty()) {
			result = tryConjunctionPredicate(governor);
		}
		if (result.isEmpty()) {
			LOG.warn("Unable to identify a predicate (governor = " + governor.word() + ") in \"{}\"",
					 semanticGraph.toRecoveredSentenceString());
		}
		
		return result;
	}
	
	/**
	 * Attempts to return the predicate words associated with the given governor, under the assumption
	 * that the predicate is of the non-copula form.
	 * 
	 * @param governor the governor associated with the predicate
	 * @return the predicate words or an empty list if the predicate is not of the non-copula form
	 */
	private List<IndexedWord> tryNonCopulaPredicate(IndexedWord governor) {
		List<IndexedWord> predicateWords = new ArrayList<>();
		
		Optional<SemanticGraphEdge> complementEdge = complementRelations.stream()
				 														.filter(e -> e.getGovernor().equals(governor))
				 														.findFirst();
		if (!complementEdge.isPresent()) {
			// Predicate is not of non-copula form.
			return predicateWords;
		}
		predicateWords.add(governor);
		predicateWords.add(complementEdge.get().getDependent());
		
		return predicateWords;
	}
	
	/**
	 * Attempts to return the predicate words associated with the given governor, under the assumption
	 * that the predicate is of the conjunction form.
	 * 
	 * @param governor the governor associated with the predicate
	 * @return the predicate words or an empty list if the predicate is not of the conjunction form
	 */
	private List<IndexedWord> tryConjunctionPredicate(IndexedWord governor) {
		List<IndexedWord> predicateWords = new ArrayList<>();
		
		// Case 1: conjunction between verbs (e.g., set is OR contains null).
		Optional<SemanticGraphEdge> conjunctionEdge1
				= conjunctionRelations.stream()
									  .filter(e -> e.getGovernor().equals(governor)).findFirst();
		if (conjunctionEdge1.isPresent()) {
			Optional<SemanticGraphEdge> complementEdge
					= complementRelations.stream()
										 .filter(e -> e.getGovernor().equals(conjunctionEdge1.get().getDependent()))
										 .findFirst();
			if (complementEdge.isPresent()) {
				predicateWords.add(governor);
				predicateWords.add(complementEdge.get().getDependent());
				return predicateWords;
			}
		}
		// Case 2: conjunction between complements when there is a copula (e.g., name is empty or null).
		Optional<SemanticGraphEdge> conjunctionEdge2
				= conjunctionRelations.stream().filter(e -> e.getDependent().equals(governor)).findFirst();
		if (conjunctionEdge2.isPresent()) {
			Optional<SemanticGraphEdge> copulaEdge
					= copulaRelations.stream()
									 .filter(e -> e.getGovernor().equals(conjunctionEdge2.get().getGovernor()))
									 .findFirst();
			if (copulaEdge.isPresent()) {
				predicateWords.add(copulaEdge.get().getDependent());
				predicateWords.add(conjunctionEdge2.get().getDependent());
				return predicateWords;
			}
		}
		
		return predicateWords;
	}
	
	/**
	 * Attempts to return the predicate words associated with the given governor, under the assumption
	 * that the predicate is of the passive form.
	 * 
	 * @param governor the governor associated with the predicate
	 * @return the predicate words or an empty list if the predicate is not of the passive form
	 */
	private List<IndexedWord> tryPassivePredicate(IndexedWord governor) {
		List<IndexedWord> predicateWords = new ArrayList<>();
		
		Optional<SemanticGraphEdge> auxpassEdge
				= getRelationsFromGraph("auxpass").stream()
												  .filter(e -> e.getGovernor().equals(governor))
												  .findFirst();
		if (!auxpassEdge.isPresent()) {
			// Predicate is not of passive form.
			return predicateWords;
		}
		predicateWords.add(auxpassEdge.get().getDependent());
		predicateWords.add(governor);
		
		return predicateWords;
	}
	
	/**
	 * Attempts to return the predicate words associated with the given governor, under the assumption
	 * that the predicate is of the copula form.
	 * 
	 * @param governor the governor associated with the predicate
	 * @return the predicate words or an empty list if the predicate is not of the copula form
	 */
	private List<IndexedWord> tryCopulaPredicate(IndexedWord governor) {
		List<IndexedWord> predicateWords = new ArrayList<>();
		
		// For a predicate of this form, the given governor of the subject relation is also the governor
		// of the copula relation.
		Optional<SemanticGraphEdge> copEdge = copulaRelations.stream()
															 .filter(e -> e.getGovernor().equals(governor))
															 .findFirst();
		if (!copEdge.isPresent()) {
			// Predicate is not of copula form.
			return predicateWords;
		}
		predicateWords.add(copEdge.get().getDependent());
		// Add the governor itself to the predicate.
		predicateWords.add(governor);
		
		return predicateWords;
	}
	
	/**
	 * Returns all the words that are associated with the subject of the predicate minus any articles. For example,
	 * in "the large numbers map is not null", the returned words associated with the subject word "map" are
	 * ["large", "numbers", "map"]. "the" is not in the returned words since it is a definite article.
	 * 
	 * @param subject the subject word for which to return the associated words
	 * @return the words associated with the given subject (not including articles)
	 */
	private List<IndexedWord> getSubjectWords(IndexedWord subject) {		
		List<String> ARTICLES = Arrays.asList("a", "an", "the");
		List<IndexedWord> result = getRelationsFromGraph("compound", "det", "advmod", "amod", "nmod:poss")
				.stream()
				.filter(e -> e.getGovernor().equals(subject))
				.filter(e -> !ARTICLES.contains(e.getDependent().word()))
				.map(e -> e.getDependent()).sorted((w1, w2) -> Integer.compare(w1.index(), w2.index()))
				.collect(Collectors.toList());
		result.add(subject);
		return result;
	}
	
	/**
	 * Initializes the relations fields using the semantic graph.
	 */
	private void initializeRelations() {
		subjectRelations = getRelationsFromGraph("nsubj", "nsubjpass");
		if (subjectRelations.isEmpty()) {
			LOG.warn("Unable to identify subjects in \"{}\".", semanticGraph.toRecoveredSentenceString());
		}
		copulaRelations = getRelationsFromGraph("cop");
		complementRelations = getRelationsFromGraph("acomp", "xcomp", "dobj");
		conjunctionRelations = getRelationsFromGraph("conj");
		negationRelations = getRelationsFromGraph("neg");
	}
	
	/**
	 * Retrieves relations with the given names from the semantic graph.
	 * 
	 * @param relationShortNames the abbreviated names of the relations to retrieve
	 * @return all the grammatical relations in the sentence (as graph edges) that match the specified relation names
	 */
	private List<SemanticGraphEdge> getRelationsFromGraph(String... relationShortNames) {
		List<String> relations = Arrays.asList(relationShortNames);
		Stream<SemanticGraphEdge> stream = StreamSupport.stream(semanticGraph.edgeIterable().spliterator(), false);
		return stream.filter(e -> relations.contains(e.getRelation().getShortName())).collect(Collectors.toList());
	}
=======
  private SemanticGraph semanticGraph;
  private List<SemanticGraphEdge>
      subjectRelations,
      copulaRelations,
      complementRelations,
      conjunctionRelations,
      negationRelations;
  private static final Logger LOG = LoggerFactory.getLogger(SentenceParser.class);
>>>>>>> efe321ac

  /**
   * Constructs a {@code SentenceParser} object that will parse a {@code PropositionSeries} from the
   * given {@code SemanticGraph}.
   *
   * @param semanticGraph the {@code SemanticGraph} that will be used to create the
   * {@code PropositionSeries}
   */
  public SentenceParser(SemanticGraph semanticGraph) {
    this.semanticGraph = semanticGraph;
  }

  /**
   * Parses and returns a {@code PropositionSeries} for the sentence that this parser is initialized
   * to parse.
   *
   * @return a {@code PropositionSeries} for the sentence that this parser is initialized to parse
   */
  public PropositionSeries getPropositionSeries() {
    Map<List<IndexedWord>, Proposition> propositionMap = new HashMap<>();
    PropositionSeries propositionSeries = new PropositionSeries();

    initializeRelations();

    for (SemanticGraphEdge subjectRelation : subjectRelations) {
      // Stores the word marked as a subject word in the semantic graph.
      IndexedWord subject = subjectRelation.getDependent();
      // Stores the subject and associated words, such as any modifiers that come before it.
      List<IndexedWord> subjectWords = getSubjectWords(subject);

      // Get the words that make up the predicate.
      List<IndexedWord> predicateWords = getPredicateWords(subjectRelation.getGovernor());
      if (predicateWords.isEmpty()) {
        // Skip creating a Proposition if no predicate could be identified.
        continue;
      }
      // Check if the predicate should be negated.
      boolean negative = predicateIsNegative(subjectRelation.getGovernor());

      // Create a Proposition from the subject and predicate words.
      String subjectWordsAsString =
          subjectWords.stream().map(w -> w.word()).collect(Collectors.joining(" "));
      String predicateWordsAsString =
          predicateWords.stream().map(w -> w.word()).collect(Collectors.joining(" "));
      Proposition proposition =
          new Proposition(subjectWordsAsString, predicateWordsAsString, negative);
      // Add the Proposition and associated words to the propositionMap.
      List<IndexedWord> propositionWords = new ArrayList<>(subjectWords);
      propositionWords.addAll(predicateWords);
      propositionMap.put(propositionWords, proposition);
    }

    // Identify propositions associated with each conjunction and add them to the propositionSeries.
    for (SemanticGraphEdge conjunctionRelation : conjunctionRelations) {
      IndexedWord conjGovernor = conjunctionRelation.getGovernor();
      IndexedWord conjDependent = conjunctionRelation.getDependent();
      Proposition p1 = null, p2 = null;

      for (Entry<List<IndexedWord>, Proposition> entry : propositionMap.entrySet()) {
        if (entry.getKey().contains(conjGovernor)) {
          p1 = entry.getValue();
        }
        if (entry.getKey().contains(conjDependent)) {
          p2 = entry.getValue();
        }
      }

      if (p1 != null && p2 != null) {
        if (propositionSeries.isEmpty()) {
          propositionSeries.add(p1);
        }
        propositionSeries.add(getConjunction(conjunctionRelation), p2);
      }
    }

    // Add any propositions not part of a conjunction relation to the propositionSeries.
    for (Proposition p : propositionMap.values()) {
      if (!propositionSeries.contains(p)) {
        if (propositionSeries.isEmpty()) {
          propositionSeries.add(p);
        } else {
          // We assume OR as the conjunction when it is not specified.
          propositionSeries.add(Conjunction.OR, p);
        }
      }
    }

    return propositionSeries;
  }

  /**
   * Returns the type of conjunction associated with a conjunction relation.
   *
   * @param conjunctionRelation the relation for which to retrieve the conjunction type
   * @return the conjunction type associated with the given relation
   */
  private Conjunction getConjunction(SemanticGraphEdge conjunctionRelation) {
    String conjunctionRelationSpecific = conjunctionRelation.getRelation().getSpecific();
    Conjunction operator;
    switch (conjunctionRelationSpecific) {
      case "or":
        operator = Conjunction.OR;
        break;
      case "and":
        operator = Conjunction.AND;
        break;
      default:
        operator = null;
    }
    return operator;
  }

  /**
   * Takes the governor for a subject relation and returns true if the predicate (associated with
   * the subject in the subject relation) has a negation modifier.
   *
   * @param governor the governor for a subject relation
   * @return true if the predicate associated with the subject in the subject relation has a
   * negation modifier, false otherwise
   */
  public boolean predicateIsNegative(IndexedWord governor) {
    // Return true if there are an odd number of negation modifiers.
    long numNegEdges =
        negationRelations.stream().filter(e -> e.getGovernor().equals(governor)).count();
    return numNegEdges % 2 == 1;
  }

  /**
   * Takes the governor for a subject relation and returns all words that are part of the predicate
   * associated with the subject in the subject relation.
   *
   * @param governor the governor for a subject relation
   * @return all words in the predicate associated with the subject in the subject relation
   */
  public List<IndexedWord> getPredicateWords(IndexedWord governor) {
    List<IndexedWord> result;

    result = tryCopulaPredicate(governor);
    if (result.isEmpty()) {
      result = tryPassivePredicate(governor);
    }
    if (result.isEmpty()) {
      result = tryNonCopulaPredicate(governor);
    }
    if (result.isEmpty()) {
      result = tryConjunctionPredicate(governor);
    }
    if (result.isEmpty()) {
      LOG.warn(
          "Unable to identify a predicate (governor = " + governor.word() + ") in \"{}\"",
          semanticGraph.toRecoveredSentenceString());
    }

    return result;
  }

  /**
   * Attempts to return the predicate words associated with the given governor, under the assumption
   * that the predicate is of the non-copula form.
   *
   * @param governor the governor associated with the predicate
   * @return the predicate words or an empty list if the predicate is not of the non-copula form
   */
  private List<IndexedWord> tryNonCopulaPredicate(IndexedWord governor) {
    List<IndexedWord> predicateWords = new ArrayList<>();

    Optional<SemanticGraphEdge> complementEdge =
        complementRelations.stream().filter(e -> e.getGovernor().equals(governor)).findFirst();
    if (!complementEdge.isPresent()) {
      // Predicate is not of non-copula form.
      return predicateWords;
    }
    predicateWords.add(complementEdge.get().getDependent());
    predicateWords.add(governor);

    return predicateWords;
  }

  /**
   * Attempts to return the predicate words associated with the given governor, under the assumption
   * that the predicate is of the conjunction form.
   *
   * @param governor the governor associated with the predicate
   * @return the predicate words or an empty list if the predicate is not of the conjunction form
   */
  private List<IndexedWord> tryConjunctionPredicate(IndexedWord governor) {
    List<IndexedWord> predicateWords = new ArrayList<>();

    // Case 1: conjunction between verbs (e.g., set is OR contains null).
    Optional<SemanticGraphEdge> conjunctionEdge1 =
        conjunctionRelations.stream().filter(e -> e.getGovernor().equals(governor)).findFirst();
    if (conjunctionEdge1.isPresent()) {
      Optional<SemanticGraphEdge> complementEdge =
          complementRelations
              .stream()
              .filter(e -> e.getGovernor().equals(conjunctionEdge1.get().getDependent()))
              .findFirst();
      if (complementEdge.isPresent()) {
        predicateWords.add(governor);
        predicateWords.add(complementEdge.get().getDependent());
        return predicateWords;
      }
    }
    // Case 2: conjunction between complements when there is a copula (e.g., name is empty or null).
    Optional<SemanticGraphEdge> conjunctionEdge2 =
        conjunctionRelations.stream().filter(e -> e.getDependent().equals(governor)).findFirst();
    if (conjunctionEdge2.isPresent()) {
      Optional<SemanticGraphEdge> copulaEdge =
          copulaRelations
              .stream()
              .filter(e -> e.getGovernor().equals(conjunctionEdge2.get().getGovernor()))
              .findFirst();
      if (copulaEdge.isPresent()) {
        predicateWords.add(copulaEdge.get().getDependent());
        predicateWords.add(conjunctionEdge2.get().getDependent());
        return predicateWords;
      }
    }

    return predicateWords;
  }

  /**
   * Attempts to return the predicate words associated with the given governor, under the assumption
   * that the predicate is of the passive form.
   *
   * @param governor the governor associated with the predicate
   * @return the predicate words or an empty list if the predicate is not of the passive form
   */
  private List<IndexedWord> tryPassivePredicate(IndexedWord governor) {
    List<IndexedWord> predicateWords = new ArrayList<>();

    Optional<SemanticGraphEdge> auxpassEdge =
        getRelationsFromGraph("auxpass")
            .stream()
            .filter(e -> e.getGovernor().equals(governor))
            .findFirst();
    if (!auxpassEdge.isPresent()) {
      // Predicate is not of passive form.
      return predicateWords;
    }
    predicateWords.add(auxpassEdge.get().getDependent());
    predicateWords.add(governor);

    return predicateWords;
  }

  /**
   * Attempts to return the predicate words associated with the given governor, under the assumption
   * that the predicate is of the copula form.
   *
   * @param governor the governor associated with the predicate
   * @return the predicate words or an empty list if the predicate is not of the copula form
   */
  private List<IndexedWord> tryCopulaPredicate(IndexedWord governor) {
    List<IndexedWord> predicateWords = new ArrayList<>();

    // For a predicate of this form, the given governor of the subject relation is also the governor
    // of the copula relation.
    Optional<SemanticGraphEdge> copEdge =
        copulaRelations.stream().filter(e -> e.getGovernor().equals(governor)).findFirst();
    if (!copEdge.isPresent()) {
      // Predicate is not of copula form.
      return predicateWords;
    }
    predicateWords.add(copEdge.get().getDependent());
    // Add the governor itself to the predicate.
    predicateWords.add(governor);

    return predicateWords;
  }

  /**
   * Returns all the words that are associated with the subject of the predicate minus any articles.
   * For example, in "the large numbers map is not null", the returned words associated with the
   * subject word "map" are ["large", "numbers", "map"]. "the" is not in the returned words since it
   * is a definite article.
   *
   * @param subject the subject word for which to return the associated words
   * @return the words associated with the given subject (not including articles)
   */
  private List<IndexedWord> getSubjectWords(IndexedWord subject) {
    List<String> ARTICLES = Arrays.asList("a", "an", "the");
    List<IndexedWord> result =
        getRelationsFromGraph("compound", "det", "advmod", "amod", "nmod:poss")
            .stream()
            .filter(e -> e.getGovernor().equals(subject))
            .filter(e -> !ARTICLES.contains(e.getDependent().word()))
            .map(e -> e.getDependent())
            .sorted((w1, w2) -> Integer.compare(w1.index(), w2.index()))
            .collect(Collectors.toList());
    result.add(subject);
    return result;
  }

  /**
   * Initializes the relations fields using the semantic graph.
   */
  private void initializeRelations() {
    subjectRelations = getRelationsFromGraph("nsubj", "nsubjpass");
    if (subjectRelations.isEmpty()) {
      LOG.warn("Unable to identify subjects in \"{}\".", semanticGraph.toRecoveredSentenceString());
    }
    copulaRelations = getRelationsFromGraph("cop");
    complementRelations = getRelationsFromGraph("acomp", "xcomp", "dobj");
    conjunctionRelations = getRelationsFromGraph("conj");
    negationRelations = getRelationsFromGraph("neg");
  }

  /**
   * Retrieves relations with the given names from the semantic graph.
   *
   * @param relationShortNames the abbreviated names of the relations to retrieve
   * @return all the grammatical relations in the sentence (as graph edges) that match the specified
   * relation names
   */
  private List<SemanticGraphEdge> getRelationsFromGraph(String... relationShortNames) {
    List<String> relations = Arrays.asList(relationShortNames);
    Stream<SemanticGraphEdge> stream =
        StreamSupport.stream(semanticGraph.edgeIterable().spliterator(), false);
    return stream
        .filter(e -> relations.contains(e.getRelation().getShortName()))
        .collect(Collectors.toList());
  }
}<|MERGE_RESOLUTION|>--- conflicted
+++ resolved
@@ -25,324 +25,6 @@
  */
 public class SentenceParser {
 
-<<<<<<< HEAD
-	private SemanticGraph semanticGraph;
-	private List<SemanticGraphEdge> subjectRelations, copulaRelations, complementRelations, conjunctionRelations,
-									negationRelations;
-	private static final Logger LOG = LoggerFactory.getLogger(SentenceParser.class);
-
-	/**
-	 * Constructs a {@code SentenceParser} object that will parse a {@code PropositionSeries}
-	 * from the given {@code SemanticGraph}.
-	 * 
-	 * @param semanticGraph the {@code SemanticGraph} that will be used to create the {@code PropositionSeries}
-	 */
-	public SentenceParser(SemanticGraph semanticGraph) {
-		this.semanticGraph = semanticGraph;
-	}
-	
-	/**
-	 * Parses and returns a {@code PropositionSeries} for the sentence that this parser is initialized to parse.
-	 * 
-	 * @return a {@code PropositionSeries} for the sentence that this parser is initialized to parse
-	 */
-	public PropositionSeries getPropositionSeries() {
-		Map<List<IndexedWord>, Proposition> propositionMap = new HashMap<>();
-		PropositionSeries propositionSeries = new PropositionSeries();
-		
-		initializeRelations();
-
-		for (SemanticGraphEdge subjectRelation : subjectRelations) {
-			// Stores the word marked as a subject word in the semantic graph.
-			IndexedWord subject = subjectRelation.getDependent();
-			// Stores the subject and associated words, such as any modifiers that come before it.
-			List<IndexedWord> subjectWords = getSubjectWords(subject);
-
-			// Get the words that make up the predicate.
-			List<IndexedWord> predicateWords = getPredicateWords(subjectRelation.getGovernor());
-			if (predicateWords.isEmpty()) {
-				// Skip creating a Proposition if no predicate could be identified.
-				continue;
-			}
-			// Check if the predicate should be negated.
-			boolean negative = predicateIsNegative(subjectRelation.getGovernor());
-
-			// Create a Proposition from the subject and predicate words.
-			String subjectWordsAsString = subjectWords.stream().map(w -> w.word())
-													  .collect(Collectors.joining(" "));
-			String predicateWordsAsString = predicateWords.stream().map(w -> w.word())
-														  .collect(Collectors.joining(" "));
-			Proposition proposition = new Proposition(subjectWordsAsString, predicateWordsAsString, negative);
-			// Add the Proposition and associated words to the propositionMap.
-			List<IndexedWord> propositionWords = new ArrayList<>(subjectWords);
-			propositionWords.addAll(predicateWords);
-			propositionMap.put(propositionWords, proposition);
-		}
-		
-		// Identify propositions associated with each conjunction and add them to the propositionSeries.
-		for (SemanticGraphEdge conjunctionRelation : conjunctionRelations) {
-			IndexedWord conjGovernor = conjunctionRelation.getGovernor();
-			IndexedWord conjDependent = conjunctionRelation.getDependent();
-			Proposition p1 = null, p2 = null;
-			
-			for (Entry<List<IndexedWord>, Proposition> entry : propositionMap.entrySet()) {
-				if (entry.getKey().contains(conjGovernor)) {
-					p1 = entry.getValue();
-				}
-				if (entry.getKey().contains(conjDependent)) {
-					p2 = entry.getValue();
-				}
-			}
-			
-			if (p1 != null && p2 != null) {
-				if (propositionSeries.isEmpty()) {
-					propositionSeries.add(p1);
-				}
-				propositionSeries.add(getConjunction(conjunctionRelation), p2);
-			}
-		}
-		
-		// Add any propositions not part of a conjunction relation to the propositionSeries.
-		for (Proposition p : propositionMap.values()) {
-			if (!propositionSeries.contains(p)) {
-				if (propositionSeries.isEmpty()) {
-					propositionSeries.add(p);
-				} else {
-					// We assume OR as the conjunction when it is not specified.
-					propositionSeries.add(Conjunction.OR, p);
-				}
-			}
-		}
-		
-		return propositionSeries;
-	}
-	
-	/**
-	 * Returns the type of conjunction associated with a conjunction relation.
-	 * 
-	 * @param conjunctionRelation the relation for which to retrieve the conjunction type
-	 * @return the conjunction type associated with the given relation
-	 */
-	private Conjunction getConjunction(SemanticGraphEdge conjunctionRelation) {
-		String conjunctionRelationSpecific = conjunctionRelation.getRelation().getSpecific();
-		Conjunction operator;
-		switch (conjunctionRelationSpecific) {
-		case "or":
-			operator = Conjunction.OR;
-			break;
-		case "and":
-			operator = Conjunction.AND;
-			break;
-		default:
-			operator = null;
-		}
-		return operator;
-	}
-	
-	/**
-	 * Takes the governor for a subject relation and returns true if the predicate (associated with the subject
-	 * in the subject relation) has a negation modifier. 
-	 * 
-	 * @param governor the governor for a subject relation
-	 * @return true if the predicate associated with the subject in the subject relation has a negation
-	 * 		   modifier, false otherwise
-	 */
-	public boolean predicateIsNegative(IndexedWord governor) {
-		// Return true if there are an odd number of negation modifiers.
-		long numNegEdges = negationRelations.stream().filter(e -> e.getGovernor().equals(governor)).count();
-		return numNegEdges % 2 == 1;
-	}
-	
-	/**
-	 * Takes the governor for a subject relation and returns all words that are part of the predicate
-	 * associated with the subject in the subject relation.
-	 * 
-	 * @param governor the governor for a subject relation
-	 * @return all words in the predicate associated with the subject in the subject relation
-	 */
-	public List<IndexedWord> getPredicateWords(IndexedWord governor) {
-		List<IndexedWord> result;
-		
-		result = tryCopulaPredicate(governor);
-		if (result.isEmpty()) {
-			result = tryPassivePredicate(governor);
-		}
-		if (result.isEmpty()) {
-			result = tryNonCopulaPredicate(governor);
-		}
-		if (result.isEmpty()) {
-			result = tryConjunctionPredicate(governor);
-		}
-		if (result.isEmpty()) {
-			LOG.warn("Unable to identify a predicate (governor = " + governor.word() + ") in \"{}\"",
-					 semanticGraph.toRecoveredSentenceString());
-		}
-		
-		return result;
-	}
-	
-	/**
-	 * Attempts to return the predicate words associated with the given governor, under the assumption
-	 * that the predicate is of the non-copula form.
-	 * 
-	 * @param governor the governor associated with the predicate
-	 * @return the predicate words or an empty list if the predicate is not of the non-copula form
-	 */
-	private List<IndexedWord> tryNonCopulaPredicate(IndexedWord governor) {
-		List<IndexedWord> predicateWords = new ArrayList<>();
-		
-		Optional<SemanticGraphEdge> complementEdge = complementRelations.stream()
-				 														.filter(e -> e.getGovernor().equals(governor))
-				 														.findFirst();
-		if (!complementEdge.isPresent()) {
-			// Predicate is not of non-copula form.
-			return predicateWords;
-		}
-		predicateWords.add(governor);
-		predicateWords.add(complementEdge.get().getDependent());
-		
-		return predicateWords;
-	}
-	
-	/**
-	 * Attempts to return the predicate words associated with the given governor, under the assumption
-	 * that the predicate is of the conjunction form.
-	 * 
-	 * @param governor the governor associated with the predicate
-	 * @return the predicate words or an empty list if the predicate is not of the conjunction form
-	 */
-	private List<IndexedWord> tryConjunctionPredicate(IndexedWord governor) {
-		List<IndexedWord> predicateWords = new ArrayList<>();
-		
-		// Case 1: conjunction between verbs (e.g., set is OR contains null).
-		Optional<SemanticGraphEdge> conjunctionEdge1
-				= conjunctionRelations.stream()
-									  .filter(e -> e.getGovernor().equals(governor)).findFirst();
-		if (conjunctionEdge1.isPresent()) {
-			Optional<SemanticGraphEdge> complementEdge
-					= complementRelations.stream()
-										 .filter(e -> e.getGovernor().equals(conjunctionEdge1.get().getDependent()))
-										 .findFirst();
-			if (complementEdge.isPresent()) {
-				predicateWords.add(governor);
-				predicateWords.add(complementEdge.get().getDependent());
-				return predicateWords;
-			}
-		}
-		// Case 2: conjunction between complements when there is a copula (e.g., name is empty or null).
-		Optional<SemanticGraphEdge> conjunctionEdge2
-				= conjunctionRelations.stream().filter(e -> e.getDependent().equals(governor)).findFirst();
-		if (conjunctionEdge2.isPresent()) {
-			Optional<SemanticGraphEdge> copulaEdge
-					= copulaRelations.stream()
-									 .filter(e -> e.getGovernor().equals(conjunctionEdge2.get().getGovernor()))
-									 .findFirst();
-			if (copulaEdge.isPresent()) {
-				predicateWords.add(copulaEdge.get().getDependent());
-				predicateWords.add(conjunctionEdge2.get().getDependent());
-				return predicateWords;
-			}
-		}
-		
-		return predicateWords;
-	}
-	
-	/**
-	 * Attempts to return the predicate words associated with the given governor, under the assumption
-	 * that the predicate is of the passive form.
-	 * 
-	 * @param governor the governor associated with the predicate
-	 * @return the predicate words or an empty list if the predicate is not of the passive form
-	 */
-	private List<IndexedWord> tryPassivePredicate(IndexedWord governor) {
-		List<IndexedWord> predicateWords = new ArrayList<>();
-		
-		Optional<SemanticGraphEdge> auxpassEdge
-				= getRelationsFromGraph("auxpass").stream()
-												  .filter(e -> e.getGovernor().equals(governor))
-												  .findFirst();
-		if (!auxpassEdge.isPresent()) {
-			// Predicate is not of passive form.
-			return predicateWords;
-		}
-		predicateWords.add(auxpassEdge.get().getDependent());
-		predicateWords.add(governor);
-		
-		return predicateWords;
-	}
-	
-	/**
-	 * Attempts to return the predicate words associated with the given governor, under the assumption
-	 * that the predicate is of the copula form.
-	 * 
-	 * @param governor the governor associated with the predicate
-	 * @return the predicate words or an empty list if the predicate is not of the copula form
-	 */
-	private List<IndexedWord> tryCopulaPredicate(IndexedWord governor) {
-		List<IndexedWord> predicateWords = new ArrayList<>();
-		
-		// For a predicate of this form, the given governor of the subject relation is also the governor
-		// of the copula relation.
-		Optional<SemanticGraphEdge> copEdge = copulaRelations.stream()
-															 .filter(e -> e.getGovernor().equals(governor))
-															 .findFirst();
-		if (!copEdge.isPresent()) {
-			// Predicate is not of copula form.
-			return predicateWords;
-		}
-		predicateWords.add(copEdge.get().getDependent());
-		// Add the governor itself to the predicate.
-		predicateWords.add(governor);
-		
-		return predicateWords;
-	}
-	
-	/**
-	 * Returns all the words that are associated with the subject of the predicate minus any articles. For example,
-	 * in "the large numbers map is not null", the returned words associated with the subject word "map" are
-	 * ["large", "numbers", "map"]. "the" is not in the returned words since it is a definite article.
-	 * 
-	 * @param subject the subject word for which to return the associated words
-	 * @return the words associated with the given subject (not including articles)
-	 */
-	private List<IndexedWord> getSubjectWords(IndexedWord subject) {		
-		List<String> ARTICLES = Arrays.asList("a", "an", "the");
-		List<IndexedWord> result = getRelationsFromGraph("compound", "det", "advmod", "amod", "nmod:poss")
-				.stream()
-				.filter(e -> e.getGovernor().equals(subject))
-				.filter(e -> !ARTICLES.contains(e.getDependent().word()))
-				.map(e -> e.getDependent()).sorted((w1, w2) -> Integer.compare(w1.index(), w2.index()))
-				.collect(Collectors.toList());
-		result.add(subject);
-		return result;
-	}
-	
-	/**
-	 * Initializes the relations fields using the semantic graph.
-	 */
-	private void initializeRelations() {
-		subjectRelations = getRelationsFromGraph("nsubj", "nsubjpass");
-		if (subjectRelations.isEmpty()) {
-			LOG.warn("Unable to identify subjects in \"{}\".", semanticGraph.toRecoveredSentenceString());
-		}
-		copulaRelations = getRelationsFromGraph("cop");
-		complementRelations = getRelationsFromGraph("acomp", "xcomp", "dobj");
-		conjunctionRelations = getRelationsFromGraph("conj");
-		negationRelations = getRelationsFromGraph("neg");
-	}
-	
-	/**
-	 * Retrieves relations with the given names from the semantic graph.
-	 * 
-	 * @param relationShortNames the abbreviated names of the relations to retrieve
-	 * @return all the grammatical relations in the sentence (as graph edges) that match the specified relation names
-	 */
-	private List<SemanticGraphEdge> getRelationsFromGraph(String... relationShortNames) {
-		List<String> relations = Arrays.asList(relationShortNames);
-		Stream<SemanticGraphEdge> stream = StreamSupport.stream(semanticGraph.edgeIterable().spliterator(), false);
-		return stream.filter(e -> relations.contains(e.getRelation().getShortName())).collect(Collectors.toList());
-	}
-=======
   private SemanticGraph semanticGraph;
   private List<SemanticGraphEdge>
       subjectRelations,
@@ -351,7 +33,6 @@
       conjunctionRelations,
       negationRelations;
   private static final Logger LOG = LoggerFactory.getLogger(SentenceParser.class);
->>>>>>> efe321ac
 
   /**
    * Constructs a {@code SentenceParser} object that will parse a {@code PropositionSeries} from the
@@ -524,8 +205,8 @@
       // Predicate is not of non-copula form.
       return predicateWords;
     }
+    predicateWords.add(governor);
     predicateWords.add(complementEdge.get().getDependent());
-    predicateWords.add(governor);
 
     return predicateWords;
   }
