package org.toradocu.translator;

import java.util.ArrayList;
import java.util.Collections;
import java.util.List;

/**
 * This class represents a series of propositions and conjunctions in a sentence, as in
 * "PROPOSITION_A CONJUNCTION_AB PROPOSITION_B CONJUNCTION_BC PROPOSITION_C ...". It provides
 * methods to retrieve propositions and conjunctions between propositions.
 */
public class PropositionSeries {

  private final List<Proposition> propositions;
  private final List<Conjunction> conjunctions;

<<<<<<< HEAD
	/**
	 * Initializes an empty {@code PropositionSeries}.
	 */
	public PropositionSeries() {
		propositions = new ArrayList<>();
		conjunctions = new ArrayList<>();
	}
	
	/**
	 * Initializes a {@code PropositionSeries} with the given propositions interlaced with the given
	 * conjunctions.
	 * 
	 * @param propositions the propositions contained in this series
	 * @param conjunctions the conjunctions between the given propositions
	 * @throws IllegalArgumentException if the number of conjunctions is not exactly 1 less than the
	 *         number of propositions, unless both are empty.
	 */
	public PropositionSeries(List<Proposition> propositions, List<Conjunction> conjunctions) {
		if (propositions.size() != 0 && conjunctions.size() != 0
			&& propositions.size() - conjunctions.size() != 1) {
			throw new IllegalArgumentException("propositions: " + propositions.size() + " conjunctions: " + conjunctions.size());
		}
		this.propositions = propositions;
		this.conjunctions = conjunctions;
	}
	
	/**
	 * Adds an initial proposition to an empty {@code PropositionSeries}. If this series is not empty,
	 * an {@code IllegalStateException} is thrown.
	 * 
	 * @param proposition the initial proposition to add to the series
	 * @throws IllegalStateException if the series not empty
	 */
	public void add(Proposition proposition) {
		if (!propositions.isEmpty()) {
			throw new IllegalStateException("Series is not empty. Use add(Proposition, Conjunction).");
		}
		propositions.add(proposition);
	}
=======
  /**
   * Initializes an empty {@code PropositionSeries}.
   */
  public PropositionSeries() {
    propositions = new ArrayList<>();
    conjunctions = new ArrayList<>();
  }
>>>>>>> efe321ac

  /**
   * Adds an initial proposition to an empty {@code PropositionSeries}. If this series is not empty,
   * an {@code IllegalStateException} is thrown.
   *
   * @param proposition the initial proposition to add to the series
   * @throws IllegalStateException if the series not empty
   */
  public void add(Proposition proposition) {
    if (!propositions.isEmpty()) {
      throw new IllegalStateException("Series is not empty. Use add(Proposition, Conjunction).");
    }
    propositions.add(proposition);
  }

  /**
   * Adds a conjunction and proposition to the series. The conjunction links the formerly last
   * proposition in the series with this proposition. An {@code IllegalStateException} is thrown if
   * there are no propositions in the series when this method is called (since there is then nothing
   * to link the conjunction with).
   *
   * @param conjunction the conjunction between the formerly last proposition and the given
   * proposition
   * @param proposition the proposition to add to the end of the series
   * @throws IllegalStateException if there is not already at least one proposition in the series
   */
  public void add(Conjunction conjunction, Proposition proposition) {
    if (propositions.isEmpty()) {
      throw new IllegalStateException("List is empty. Use add(Proposition)");
    }
    conjunctions.add(conjunction);
    propositions.add(proposition);
  }

  /**
   * Returns true if the series contains the given proposition.
   *
   * @param proposition the proposition that is checked
   * @return true if the series contains the given proposition
   */
  public boolean contains(Proposition proposition) {
    return propositions.contains(proposition);
  }

  /**
   * Returns true if the series is empty (no propositions or conjunctions).
   *
   * @return true if there are no propositions or conjunctions in the series
   */
  public boolean isEmpty() {
    return propositions.isEmpty();
  }

  /**
   * Returns the number of propositions in the series.
   *
   * @return the number of propositions in the series
   */
  public int numberOfPropositions() {
    return propositions.size();
  }

  /**
   * Returns an unmodifiable list view of the propositions in this series.
   *
   * @return an unmodifiable list view of the propositions in this series
   */
  public List<Proposition> getPropositions() {
    return Collections.unmodifiableList(propositions);
  }

  /**
   * Returns an unmodifiable list view of the conjunctions in this series.
   *
   * @return an unmodifiable list view of the conjunctions in this series
   */
  public List<Conjunction> getConjunctions() {
    return Collections.unmodifiableList(conjunctions);
  }

  /**
   * Returns the translation of this series of propositions to a Java expression.
   *
   * @return the translation of this series of propositions to a Java expression
   */
  public String getTranslation() {
    StringBuilder output = new StringBuilder();
    // Only output translations for those propositions that actually have a translation.
    int i = 0;
    while (i < numberOfPropositions() && !propositions.get(i).getTranslation().isPresent()) {
      i++;
    }
    if (i < numberOfPropositions()) {
      output.append(propositions.get(i).getTranslation().get());
      for (int j = i + 1; j < numberOfPropositions(); j++) {
        if (propositions.get(j).getTranslation().isPresent()) {
          output.append(conjunctions.get(j - 1));
          output.append(propositions.get(j).getTranslation().get());
        }
      }
    }
    return output.toString();
  }

  /**
   * Returns a string representation of this series. The returned string is formatted as
   * "PROPOSITION_A CONJUNCTION_AB PROPOSITION_B CONJUNCTION_BC PROPOSITION_C ..." where
   * CONJUNCTION_ij is the conjunction linking propositions PROPOSITION_i and PROPOSITION_j.
   *
   * @return a string representation of this series
   */
  @Override
  public String toString() {
    StringBuilder output = new StringBuilder();
    if (!isEmpty()) {
      output.append(propositions.get(0));
      for (int i = 1; i < numberOfPropositions(); i++) {
        output.append(conjunctions.get(i - 1));
        output.append(propositions.get(i));
      }
    }
    return output.toString();
  }
}<|MERGE_RESOLUTION|>--- conflicted
+++ resolved
@@ -14,47 +14,6 @@
   private final List<Proposition> propositions;
   private final List<Conjunction> conjunctions;
 
-<<<<<<< HEAD
-	/**
-	 * Initializes an empty {@code PropositionSeries}.
-	 */
-	public PropositionSeries() {
-		propositions = new ArrayList<>();
-		conjunctions = new ArrayList<>();
-	}
-	
-	/**
-	 * Initializes a {@code PropositionSeries} with the given propositions interlaced with the given
-	 * conjunctions.
-	 * 
-	 * @param propositions the propositions contained in this series
-	 * @param conjunctions the conjunctions between the given propositions
-	 * @throws IllegalArgumentException if the number of conjunctions is not exactly 1 less than the
-	 *         number of propositions, unless both are empty.
-	 */
-	public PropositionSeries(List<Proposition> propositions, List<Conjunction> conjunctions) {
-		if (propositions.size() != 0 && conjunctions.size() != 0
-			&& propositions.size() - conjunctions.size() != 1) {
-			throw new IllegalArgumentException("propositions: " + propositions.size() + " conjunctions: " + conjunctions.size());
-		}
-		this.propositions = propositions;
-		this.conjunctions = conjunctions;
-	}
-	
-	/**
-	 * Adds an initial proposition to an empty {@code PropositionSeries}. If this series is not empty,
-	 * an {@code IllegalStateException} is thrown.
-	 * 
-	 * @param proposition the initial proposition to add to the series
-	 * @throws IllegalStateException if the series not empty
-	 */
-	public void add(Proposition proposition) {
-		if (!propositions.isEmpty()) {
-			throw new IllegalStateException("Series is not empty. Use add(Proposition, Conjunction).");
-		}
-		propositions.add(proposition);
-	}
-=======
   /**
    * Initializes an empty {@code PropositionSeries}.
    */
@@ -62,7 +21,23 @@
     propositions = new ArrayList<>();
     conjunctions = new ArrayList<>();
   }
->>>>>>> efe321ac
+
+  /**
+   * Initializes a {@code PropositionSeries} with the given propositions interlaced with the given conjunctions.
+   *
+   * @param propositions the propositions contained in this series
+   * @param conjunctions the conjunctions between the propositions
+   * @throws IllegalArgumentException if the number of conjunctions is not exactly 1 less than the number of propositions, unless both are empty
+   */
+  public PropositionSeries(List<Proposition> propositions, List<Conjunction> conjunctions) {
+    if (propositions.size() != 0
+        && conjunctions.size() != 0
+        && propositions.size() - conjunctions.size() != 1) {
+      throw new IllegalArgumentException();
+    }
+    this.propositions = propositions;
+    this.conjunctions = conjunctions;
+  }
 
   /**
    * Adds an initial proposition to an empty {@code PropositionSeries}. If this series is not empty,
