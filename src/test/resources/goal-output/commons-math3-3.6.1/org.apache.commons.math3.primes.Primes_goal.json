[
  {
    "containingClass": {
      "isArray": false,
      "name": "Primes",
      "qualifiedName": "org.apache.commons.math3.primes.Primes"
    },
    "isVarArgs": false,
    "name": "Primes",
    "paramTags": [],
    "parameters": [],
    "signature": "Primes()",
    "targetClass": "org.apache.commons.math3.primes.Primes",
    "throwsTags": []
  },
  {
    "containingClass": {
      "isArray": false,
      "name": "Primes",
      "qualifiedName": "org.apache.commons.math3.primes.Primes"
    },
    "isVarArgs": false,
    "name": "isPrime",
    "paramTags": [
      {
        "comment": "number to test.",
        "condition": "",
        "kind": "PARAM",
        "parameter": {
          "name": "n",
          "type": {
            "isArray": false,
            "name": "int",
            "qualifiedName": "int"
          }
        }
      }
    ],
    "parameters": [
      {
        "name": "n",
        "type": {
          "isArray": false,
          "name": "int",
          "qualifiedName": "int"
        }
      }
    ],
    "returnTag": {
      "comment": "true if n is prime. (All numbers < 2 return false).",
<<<<<<< HEAD
      "condition": "org.apache.commons.math3.primes.Primes.isPrime(args[0])?result==true",
=======
      "condition": "org.apache.commons.math3.primes.Primes.isPrime(args[0]) ? result == true",
>>>>>>> 07e7b128
      "kind": "RETURN"
    },
    "returnType": {
      "isArray": false,
      "name": "boolean",
      "qualifiedName": "boolean"
    },
    "signature": "isPrime(int n)",
    "targetClass": "org.apache.commons.math3.primes.Primes",
    "throwsTags": []
  },
  {
    "containingClass": {
      "isArray": false,
      "name": "Primes",
      "qualifiedName": "org.apache.commons.math3.primes.Primes"
    },
    "isVarArgs": false,
    "name": "nextPrime",
    "paramTags": [
      {
        "comment": "a positive number.",
        "condition": "",
        "kind": "PARAM",
        "parameter": {
          "name": "n",
          "type": {
            "isArray": false,
            "name": "int",
            "qualifiedName": "int"
          }
        }
      }
    ],
    "parameters": [
      {
        "name": "n",
        "type": {
          "isArray": false,
          "name": "int",
          "qualifiedName": "int"
        }
      }
    ],
    "returnTag": {
      "comment": "the smallest prime greater than or equal to n.",
      "condition": "",
      "kind": "RETURN"
    },
    "returnType": {
      "isArray": false,
      "name": "int",
      "qualifiedName": "int"
    },
    "signature": "nextPrime(int n)",
    "targetClass": "org.apache.commons.math3.primes.Primes",
    "throwsTags": [
      {
        "codeTags": [],
        "comment": "if n < 0.",
        "condition": "args[0]<0",
        "exception": {
          "isArray": false,
          "name": "MathIllegalArgumentException",
          "qualifiedName": "org.apache.commons.math3.exception.MathIllegalArgumentException"
        },
        "kind": "THROWS"
      }
    ]
  },
  {
    "containingClass": {
      "isArray": false,
      "name": "Primes",
      "qualifiedName": "org.apache.commons.math3.primes.Primes"
    },
    "isVarArgs": false,
    "name": "primeFactors",
    "paramTags": [
      {
        "comment": "number to factorize: must be \u2265 2",
        "condition": "args[0]>=2",
        "kind": "PARAM",
        "parameter": {
          "name": "n",
          "type": {
            "isArray": false,
            "name": "int",
            "qualifiedName": "int"
          }
        }
      }
    ],
    "parameters": [
      {
        "name": "n",
        "type": {
          "isArray": false,
          "name": "int",
          "qualifiedName": "int"
        }
      }
    ],
    "returnTag": {
      "comment": "list of prime factors of n",
      "condition": "",
      "kind": "RETURN"
    },
    "returnType": {
      "isArray": false,
      "name": "List",
      "qualifiedName": "java.util.List"
    },
    "signature": "primeFactors(int n)",
    "targetClass": "org.apache.commons.math3.primes.Primes",
    "throwsTags": [
      {
        "codeTags": [],
        "comment": "if n < 2.",
        "condition": "args[0]<2",
        "exception": {
          "isArray": false,
          "name": "MathIllegalArgumentException",
          "qualifiedName": "org.apache.commons.math3.exception.MathIllegalArgumentException"
        },
        "kind": "THROWS"
      }
    ]
  }
]<|MERGE_RESOLUTION|>--- conflicted
+++ resolved
@@ -48,11 +48,7 @@
     ],
     "returnTag": {
       "comment": "true if n is prime. (All numbers < 2 return false).",
-<<<<<<< HEAD
-      "condition": "org.apache.commons.math3.primes.Primes.isPrime(args[0])?result==true",
-=======
       "condition": "org.apache.commons.math3.primes.Primes.isPrime(args[0]) ? result == true",
->>>>>>> 07e7b128
       "kind": "RETURN"
     },
     "returnType": {
