--- conflicted
+++ resolved
@@ -1276,7 +1276,7 @@
     "parameters": [],
     "returnTag": {
       "comment": "true if the map is full",
-      "condition": "",
+      "condition": "target.isFull() ? result==true",
       "kind": "RETURN"
     },
     "returnType": {
@@ -2438,11 +2438,7 @@
     ],
     "returnTag": {
       "comment": "true if the map contains the key",
-<<<<<<< HEAD
-      "condition": "target.containsKey(args[0]) ? result==true",
-=======
-      "condition": "",
->>>>>>> 69fe0b91
+      "condition": "",
       "kind": "RETURN"
     },
     "returnType": {
