--- conflicted
+++ resolved
@@ -136,11 +136,7 @@
 
   @Test
   public void testBigFraction() throws Exception {
-<<<<<<< HEAD
-    test("org.apache.commons.math3.fraction.BigFraction", 0.526, 0.454, 1, 1, 1, 1);
-=======
     test("org.apache.commons.math3.fraction.BigFraction", 0.474, 0.409, 1, 1, 1, 1);
->>>>>>> f0ce6831
   }
 
   @Test
