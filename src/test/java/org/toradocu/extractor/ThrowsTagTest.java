--- conflicted
+++ resolved
@@ -14,13 +14,8 @@
 
   @Test
   public void testBasics() {
-<<<<<<< HEAD
     ThrowsTag tag = new ThrowsTag(npe, "if x is null", null);
-    assertThat(tag.exceptionComment(), is("if x is null"));
-=======
-    ThrowsTag tag = new ThrowsTag(npe, "if x is null");
     assertThat(tag.getComment(), is("if x is null"));
->>>>>>> c5ada776
     assertThat(tag.exception(), is(npe));
     assertThat(tag.getCondition().isPresent(), is(false));
 
@@ -35,13 +30,8 @@
 
   @Test
   public void testToString() {
-<<<<<<< HEAD
     ThrowsTag tag = new ThrowsTag(npe, "if x is null", null);
-    assertThat(tag.toString(), is("@throws java.lang.NullPointerException" + " " + "if x is null"));
-=======
-    ThrowsTag tag = new ThrowsTag(npe, "if x is null");
     assertThat(tag.toString(), is("@throws java.lang.NullPointerException if x is null"));
->>>>>>> c5ada776
 
     tag.setCondition("x == null");
     assertThat(
