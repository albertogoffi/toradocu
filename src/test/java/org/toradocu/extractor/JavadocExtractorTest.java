package org.toradocu.extractor;

import static java.util.stream.Collectors.toList;
import static org.hamcrest.MatcherAssert.assertThat;
import static org.hamcrest.Matchers.empty;
import static org.hamcrest.Matchers.emptyString;
import static org.hamcrest.Matchers.is;
import static org.hamcrest.Matchers.nullValue;
import static org.hamcrest.core.IsEqual.equalTo;
import static org.junit.Assert.fail;

import java.io.File;
import java.io.FileNotFoundException;
import java.io.IOException;
import java.nio.file.Files;
import java.nio.file.Path;
import java.util.List;
import org.junit.BeforeClass;
import org.junit.Test;
import org.toradocu.conf.ClassDirsConverter;
import org.toradocu.conf.Configuration;
import org.toradocu.testlib.Compiler;

/**
 * Tests {@code JavadocExtractor} on the example class example.AClass in src/test/resources/example.
 */
public class JavadocExtractorTest {

  private static final String EXAMPLE_SRC = "src/test/resources";
  private static final String TARGET_CLASS = "example.AClass";
  private static DocumentedType documentedType;
  private static List<ExecutableMember> members;
<<<<<<< HEAD
=======
  private static Class<?> stringClass;
>>>>>>> a3e4c774
  private static Class<?> classClass;
  private static Class<?> collectionClass;

  @BeforeClass
  public static void setUp() throws IOException, ClassNotFoundException {
    stringClass = Class.forName("java.lang.String");
    classClass = Class.forName("java.lang.Class");
    collectionClass = Class.forName("java.util.Collection");
    compileSources();
    documentedType = runJavadocExtractor();
    members = documentedType.getExecutableMembers();
  }

  @Test
  public void classUnderAnalysis() throws ClassNotFoundException {
    final Class<?> targetClass = Class.forName(TARGET_CLASS);
    assertThat(documentedType.getDocumentedClass(), is(equalTo(targetClass)));
  }

  @Test
  public void numberOfExecutableMembers() {
<<<<<<< HEAD
    assertThat(documentedType.getExecutableMembers().size(), is(6));
=======
    assertThat(members.size(), is(6));
>>>>>>> a3e4c774
  }

  @Test
  public void constructorAClass1() throws ClassNotFoundException {
    ExecutableMember member = members.get(0);
    assertThat(member.isConstructor(), is(true));

    final List<Parameter> parameters = member.getParameters();
    assertThat(parameters, is(empty()));

    final List<ParamTag> paramTags = member.paramTags();
    assertThat(paramTags, is(empty()));

    final ReturnTag returnTag = member.returnTag();
    assertThat(returnTag, is(nullValue()));

    final List<ThrowsTag> throwsTags = member.throwsTags();
    assertThat(throwsTags.size(), is(1));
    final ThrowsTag throwsTag = throwsTags.get(0);
    assertThat(
        throwsTag.getException(), is(equalTo(Class.forName("java.lang.NullPointerException"))));
  }

  @Test
  public void constructorAClass2() throws ClassNotFoundException {
    ExecutableMember member = members.get(1);
    assertThat(member.isConstructor(), is(true));

    final List<Parameter> parameters = member.getParameters();
    assertThat(parameters.size(), is(1));
    Parameter parameter = parameters.get(0);
    assertThat(parameter.getName(), is("x"));
    assertThat(parameter.getType(), is(stringClass));
    assertThat(parameter.isNullable(), is(nullValue()));

    final List<ParamTag> paramTags = member.paramTags();
    assertThat(paramTags.size(), is(1));
    final ParamTag paramTag = paramTags.get(0);
    assertThat(paramTag.getParameter(), is(equalTo(parameter)));
    assertThat(paramTag.getComment().getText(), is("must not be null nor empty"));
    assertThat(paramTag.getCondition(), is(emptyString()));

    final ReturnTag returnTag = member.returnTag();
    assertThat(returnTag, is(nullValue()));

    final List<ThrowsTag> throwsTags = member.throwsTags();
    assertThat(throwsTags.size(), is(2));
  }

  @Test
  public void methodFoo() throws ClassNotFoundException {
    ExecutableMember member = members.get(2);
    assertThat(member.isConstructor(), is(false));

    final List<Parameter> parameters = member.getParameters();
    assertThat(parameters.size(), is(1));
    final Parameter parameter = parameters.get(0);
    assertThat(parameter.getName(), is("array"));
    assertThat(parameter.getType(), is(Object[].class));
    assertThat(parameter.isNullable(), is(false));

    final List<ParamTag> paramTags = member.paramTags();
    assertThat(paramTags.size(), is(1));
    final ParamTag paramTag = paramTags.get(0);
    assertThat(paramTag.getParameter(), is(equalTo(parameter)));
    assertThat(paramTag.getComment().getText(), is("an array of objects, must not be null"));
    assertThat(paramTag.getCondition(), is(emptyString()));

    final ReturnTag returnTag = member.returnTag();
    assertThat(returnTag.getComment().getText(), is("0 always"));

    final List<ThrowsTag> throwsTags = member.throwsTags();
    assertThat(throwsTags, is(empty()));
  }

  @Test
  public void methodCallAFriend() throws ClassNotFoundException {
    ExecutableMember member = members.get(4);
    assertThat(member.isConstructor(), is(false));

    final List<Parameter> parameters = member.getParameters();
    assertThat(parameters.size(), is(2));
    final Parameter parameter = parameters.get(0);
    assertThat(parameter.getName(), is("name"));
    assertThat(parameter.getType(), is(stringClass));
    assertThat(parameter.isNullable(), is(nullValue()));

    final Parameter parameter2 = parameters.get(1);
    assertThat(parameter2.getName(), is("type"));
    assertThat(parameter2.getType(), is(classClass));
    assertThat(parameter2.isNullable(), is(nullValue()));

    final List<ParamTag> paramTags = member.paramTags();
    assertThat(paramTags.size(), is(2));
    final ParamTag paramTag = paramTags.get(0);
    assertThat(paramTag.getParameter(), is(equalTo(parameter)));
    assertThat(paramTag.getComment().getText(), is("a String"));
    assertThat(paramTag.getCondition(), is(emptyString()));

    final ParamTag paramTag2 = paramTags.get(1);
    assertThat(paramTag2.getParameter(), is(equalTo(parameter2)));
    assertThat(paramTag2.getComment().getText(), is("a Class"));
    assertThat(paramTag2.getCondition(), is(emptyString()));

    final ReturnTag returnTag = member.returnTag();
    assertThat(returnTag, is(nullValue()));

    final List<ThrowsTag> throwsTags = member.throwsTags();
    assertThat(throwsTags, is(empty()));
  }

  @Test
  public void methodFromArrayToCollection() throws ClassNotFoundException {
    ExecutableMember member = members.get(5);
    assertThat(member.isConstructor(), is(false));

    final List<Parameter> parameters = member.getParameters();
    assertThat(parameters.size(), is(2));
    final Parameter parameter = parameters.get(0);
    assertThat(parameter.getName(), is("a"));
<<<<<<< HEAD
    assertThat(parameter.getType(), is("array"));
=======
    assertThat(parameter.getType(), is(Object[].class));
>>>>>>> a3e4c774
    assertThat(parameter.isNullable(), is(false));

    final Parameter parameter2 = parameters.get(1);
    assertThat(parameter2.getName(), is("c"));
    assertThat(parameter2.getType(), is(collectionClass));
    assertThat(parameter2.isNullable(), is(false));

    final List<ParamTag> paramTags = member.paramTags();
    assertThat(paramTags.size(), is(2));
    final ParamTag paramTag = paramTags.get(0);
    assertThat(paramTag.getParameter(), is(equalTo(parameter)));
    assertThat(paramTag.getComment().getText(), is("an array"));
    assertThat(paramTag.getCondition(), is(emptyString()));

    final ParamTag paramTag2 = paramTags.get(1);
    assertThat(paramTag2.getParameter(), is(equalTo(parameter2)));
    assertThat(paramTag2.getComment().getText(), is("a Collection"));
    assertThat(paramTag2.getCondition(), is(emptyString()));

    final ReturnTag returnTag = member.returnTag();
    assertThat(returnTag, is(nullValue()));

    final List<ThrowsTag> throwsTags = member.throwsTags();
    assertThat(throwsTags, is(empty()));
  }

  private static DocumentedType runJavadocExtractor()
      throws ClassNotFoundException, FileNotFoundException {
    final JavadocExtractor javadocExtractor = new JavadocExtractor();
    return javadocExtractor.extract(TARGET_CLASS, EXAMPLE_SRC);
  }

  private static void compileSources() throws IOException {
    final String examplePath = EXAMPLE_SRC + "/example";
    final File sourceDir = new File(examplePath);
    List<String> sourceFiles =
        Files.walk(sourceDir.toPath())
            .filter(p -> p.getFileName().toString().endsWith(".java"))
            .map(Path::toString)
            .collect(toList());
    if (sourceFiles.isEmpty()) {
      fail("No Java files to compile found in " + sourceDir);
    }
    boolean compilationOK = Compiler.run(sourceFiles);
    if (!compilationOK) {
      fail("Error(s) during compilation of test source files.");
    }
    Configuration.INSTANCE.classDirs = new ClassDirsConverter().convert(examplePath);
  }
}<|MERGE_RESOLUTION|>--- conflicted
+++ resolved
@@ -30,10 +30,7 @@
   private static final String TARGET_CLASS = "example.AClass";
   private static DocumentedType documentedType;
   private static List<ExecutableMember> members;
-<<<<<<< HEAD
-=======
   private static Class<?> stringClass;
->>>>>>> a3e4c774
   private static Class<?> classClass;
   private static Class<?> collectionClass;
 
@@ -55,11 +52,7 @@
 
   @Test
   public void numberOfExecutableMembers() {
-<<<<<<< HEAD
-    assertThat(documentedType.getExecutableMembers().size(), is(6));
-=======
     assertThat(members.size(), is(6));
->>>>>>> a3e4c774
   }
 
   @Test
@@ -180,11 +173,7 @@
     assertThat(parameters.size(), is(2));
     final Parameter parameter = parameters.get(0);
     assertThat(parameter.getName(), is("a"));
-<<<<<<< HEAD
-    assertThat(parameter.getType(), is("array"));
-=======
     assertThat(parameter.getType(), is(Object[].class));
->>>>>>> a3e4c774
     assertThat(parameter.isNullable(), is(false));
 
     final Parameter parameter2 = parameters.get(1);
