package org.toradocu.extractor;

import static org.hamcrest.CoreMatchers.equalTo;
import static org.hamcrest.CoreMatchers.is;
import static org.hamcrest.CoreMatchers.not;
import static org.hamcrest.CoreMatchers.nullValue;
import static org.hamcrest.Matchers.emptyCollectionOf;
import static org.junit.Assert.assertThat;
import static org.junit.Assert.fail;

import com.google.gson.Gson;
import java.util.ArrayList;
import java.util.Iterator;
import java.util.List;
import org.junit.Test;

public class DocumentedMethodTest {

  private final Type arrayType = new Type("java.lang.String[]");
  private final Type npe = new Type("java.lang.NullPointerException");
  private final Type iae = new Type("java.lang.IllegalArgumentException");
  private final Type containingClass = new Type("example.Foo");

  @Test
  public void testBasics() {
    DocumentedMethod method =
        new DocumentedMethod(containingClass, "bar", Type.VOID, null, null, false, null);
    assertThat(method.getSignature(), is("bar()"));
    assertThat(method.getName(), is("bar"));
    assertThat(method.getContainingClass(), is(containingClass));
    assertThat(method.getReturnType(), is(Type.VOID));
    assertThat(method.isConstructor(), is(false));
    assertThat(method.getParameters(), is(emptyCollectionOf(Parameter.class)));
    assertThat(method.isVarArgs(), is(false));

    method = new DocumentedMethod(containingClass, "Foo", null, null, null, false, null);
    assertThat(method.getSignature(), is("Foo()"));
    assertThat(method.getContainingClass(), is(containingClass));
    assertThat(method.getReturnType(), is(nullValue()));
    assertThat(method.isConstructor(), is(true));
    assertThat(method.getParameters(), is(emptyCollectionOf(Parameter.class)));
    assertThat(method.isVarArgs(), is(false));

    List<Parameter> params = new ArrayList<>();
    params.add(new Parameter(new Type("int"), "elements"));
    method = new DocumentedMethod(containingClass, "bat", Type.VOID, params, null, true, null);
    assertThat(method.isVarArgs(), is(true));
  }

  @Test
  public void testIllegalMethodName() {
    try {
      new DocumentedMethod(new Type("Foo"), "Foo.bar", Type.VOID, null, null, false, null);
      fail("IllegalArgumentException expected but not thrown.");
    } catch (IllegalArgumentException e) {
    }
  }

  @Test
  public void testMultipleTags() {
    List<Parameter> params = new ArrayList<>();
    params.add(new Parameter(new Type("int"), "elements"));
    List<ThrowsTag> tags = new ArrayList<>();
    tags.add(new ThrowsTag(npe, "if the array is empty", null));
    tags.add(new ThrowsTag(npe, "if the array is empty", null));

    DocumentedMethod method =
        new DocumentedMethod(containingClass, "compute", Type.VOID, params, null, false, tags);
    assertThat(method.throwsTags().size(), is(1));
    assertThat(
        method.throwsTags().iterator().next(),
        is(new ThrowsTag(npe, "if the array is empty", null)));

    tags.clear();
<<<<<<< HEAD
    tags.add(new ThrowsTag(npe, "if the array is null", null));
    tags.add(new ThrowsTag(iae, "if the array is empty", null));
    method = new DocumentedMethod(containingClass, "compute", Type.VOID, params, false, tags);
    assertThat(method.throwsTags().size(), is(2));
    Iterator<ThrowsTag> iterator = method.throwsTags().iterator();
    assertThat(iterator.next(), is(new ThrowsTag(npe, "if the array is null", null)));
    assertThat(iterator.next(), is(new ThrowsTag(iae, "if the array is empty", null)));
=======
    tags.add(new ThrowsTag(npe, "if the array is null"));
    tags.add(new ThrowsTag(iae, "if the array is empty"));
    method = new DocumentedMethod(containingClass, "compute", Type.VOID, params, null, false, tags);
    assertThat(method.throwsTags().size(), is(2));
    Iterator<ThrowsTag> iterator = method.throwsTags().iterator();
    assertThat(iterator.next(), is(new ThrowsTag(npe, "if the array is null")));
    assertThat(iterator.next(), is(new ThrowsTag(iae, "if the array is empty")));

    //Param part

    params.add(new Parameter(new Type("boolean"), "elements2"));

    List<ParamTag> paramTags = new ArrayList<>();
    paramTags.add(new ParamTag(new Parameter(new Type("int"), "elements"), "Comment to extract"));
    paramTags.add(
        new ParamTag(new Parameter(new Type("boolean"), "elements2"), "Comment to extract from 2"));

    method =
        new DocumentedMethod(containingClass, "compute", Type.VOID, params, paramTags, false, tags);

    Iterator<ParamTag> iterator2 = method.paramTags().iterator();

    assertThat(method.paramTags().size(), is(2));
    assertThat(
        iterator2.next(),
        is(new ParamTag(new Parameter(new Type("int"), "elements"), "Comment to extract")));
    assertThat(
        iterator2.next(),
        is(
            new ParamTag(
                new Parameter(new Type("boolean"), "elements2"), "Comment to extract from 2")));
>>>>>>> c5ada776
  }

  @Test
  public void testToString() {
    DocumentedMethod method =
        new DocumentedMethod(containingClass, "compute", Type.VOID, null, null, false, null);
    assertThat(method.toString(), is("void example.Foo.compute()"));

    List<Parameter> params = new ArrayList<>();
    params.add(new Parameter(arrayType, "array"));
    method = new DocumentedMethod(containingClass, "compute", Type.VOID, params, null, false, null);
    assertThat(method.toString(), is("void example.Foo.compute(java.lang.String[] array)"));

    params.clear();
    params.add(new Parameter(new Type("int"), "x"));
    params.add(new Parameter(new Type("int"), "y"));
    method = new DocumentedMethod(containingClass, "compute", Type.VOID, params, null, false, null);
    assertThat(method.toString(), is("void example.Foo.compute(int x,int y)"));

    method = new DocumentedMethod(containingClass, "Foo", null, null, null, false, null);
    assertThat(method.toString(), is("example.Foo.Foo()"));
  }

  @Test
  public void testEquals() {
    List<Parameter> params = new ArrayList<>();
    List<ThrowsTag> tags = new ArrayList<>();

    params.add(new Parameter(arrayType, "array"));
    tags.add(new ThrowsTag(npe, "if the array is empty", null));
    DocumentedMethod method1 =
        new DocumentedMethod(containingClass, "compute", Type.VOID, params, null, false, tags);

    assertThat(method1.equals(method1), is(true));
    assertThat(method1.equals(new Object()), is(false));

    DocumentedMethod method2 =
        new DocumentedMethod(containingClass, "compute", Type.VOID, params, null, false, tags);
    assertThat(method1.equals(method2), is(true));
    assertThat(method1.hashCode(), is(equalTo(method2.hashCode())));

    DocumentedMethod method3 =
        new DocumentedMethod(containingClass, "foo", Type.VOID, params, null, false, tags);
    assertThat(method1.equals(method3), is(false));
    assertThat(method1.hashCode(), is(not(equalTo(method3.hashCode()))));
  }

  @Test
  public void testJSon() {
    List<Parameter> params = new ArrayList<>();
    params.add(new Parameter(new Type("int"), "elements"));
    List<ThrowsTag> tags = new ArrayList<>();
<<<<<<< HEAD
    tags.add(new ThrowsTag(npe, "if the array is empty", null));
=======
    tags.add(new ThrowsTag(npe, "if the array is empty"));
    List<ParamTag> paramTags = new ArrayList<>();
    paramTags.add(new ParamTag(new Parameter(new Type("int"), "elements"), "Comment to extract"));
>>>>>>> c5ada776

    DocumentedMethod method1 =
        new DocumentedMethod(containingClass, "compute", Type.VOID, params, null, false, tags);

    String json = new Gson().toJson(method1);
    DocumentedMethod method2 = new Gson().fromJson(json, DocumentedMethod.class);
    assertThat(method1, is(equalTo(method2)));
  }
}<|MERGE_RESOLUTION|>--- conflicted
+++ resolved
@@ -72,22 +72,13 @@
         is(new ThrowsTag(npe, "if the array is empty", null)));
 
     tags.clear();
-<<<<<<< HEAD
     tags.add(new ThrowsTag(npe, "if the array is null", null));
     tags.add(new ThrowsTag(iae, "if the array is empty", null));
-    method = new DocumentedMethod(containingClass, "compute", Type.VOID, params, false, tags);
+    method = new DocumentedMethod(containingClass, "compute", Type.VOID, params, null, false, tags);
     assertThat(method.throwsTags().size(), is(2));
     Iterator<ThrowsTag> iterator = method.throwsTags().iterator();
     assertThat(iterator.next(), is(new ThrowsTag(npe, "if the array is null", null)));
     assertThat(iterator.next(), is(new ThrowsTag(iae, "if the array is empty", null)));
-=======
-    tags.add(new ThrowsTag(npe, "if the array is null"));
-    tags.add(new ThrowsTag(iae, "if the array is empty"));
-    method = new DocumentedMethod(containingClass, "compute", Type.VOID, params, null, false, tags);
-    assertThat(method.throwsTags().size(), is(2));
-    Iterator<ThrowsTag> iterator = method.throwsTags().iterator();
-    assertThat(iterator.next(), is(new ThrowsTag(npe, "if the array is null")));
-    assertThat(iterator.next(), is(new ThrowsTag(iae, "if the array is empty")));
 
     //Param part
 
@@ -112,7 +103,6 @@
         is(
             new ParamTag(
                 new Parameter(new Type("boolean"), "elements2"), "Comment to extract from 2")));
->>>>>>> c5ada776
   }
 
   @Test
@@ -165,13 +155,9 @@
     List<Parameter> params = new ArrayList<>();
     params.add(new Parameter(new Type("int"), "elements"));
     List<ThrowsTag> tags = new ArrayList<>();
-<<<<<<< HEAD
     tags.add(new ThrowsTag(npe, "if the array is empty", null));
-=======
-    tags.add(new ThrowsTag(npe, "if the array is empty"));
     List<ParamTag> paramTags = new ArrayList<>();
     paramTags.add(new ParamTag(new Parameter(new Type("int"), "elements"), "Comment to extract"));
->>>>>>> c5ada776
 
     DocumentedMethod method1 =
         new DocumentedMethod(containingClass, "compute", Type.VOID, params, null, false, tags);
